--- conflicted
+++ resolved
@@ -6,11 +6,8 @@
 ## Improvements
 - PR 1081 MNMG Renumbering - sort partitions by degree
 - PR 1115 Replace deprecated rmm::mr::get_default_resource with rmm::mr::get_current_device_resource
-<<<<<<< HEAD
+- PR 1129 Refactored test to use common dataset and added additional doc pages
 - PR 1135 SG Updates to Louvain et. al.
-=======
-- PR #1129 Refactored test to use common dataset and added additional doc pages
->>>>>>> bf6c27d3
 
 ## Bug Fixes
 - PR #1131 Show style checker errors with set +e
