# cuGraph 0.16.0 (Date TBD)

## New Features
- PR 1098 Add new graph classes to support 2D partitioning

## Improvements
- PR 1081 MNMG Renumbering - sort partitions by degree
- PR 1115 Replace deprecated rmm::mr::get_default_resource with rmm::mr::get_current_device_resource
- PR 1129 Refactored test to use common dataset and added additional doc pages
- PR 1135 SG Updates to Louvain et. al.
- PR 1132 Upgrade Thrust to latest commit
- PR #1129 Refactored test to use common dataset and added additional doc pages
<<<<<<< HEAD
- PR #1139 MNMG Louvain Python updates, Cython cleanup
=======
- PR #1144 updated documentation and APIs
>>>>>>> a24016dc

## Bug Fixes
- PR #1131 Show style checker errors with set +e

# cuGraph 0.15.0 (26 Aug 2020)

## New Features
- PR #940 Add MG Batch BC
- PR #937 Add wrapper for gunrock HITS algorithm
- PR #939 Updated Notebooks to include new features and benchmarks
- PR #944 MG pagerank (dask)
- PR #947 MG pagerank (CUDA)
- PR #826 Bipartite Graph python API
- PR #963 Renumbering refactor, add multi GPU support
- PR #964 MG BFS (CUDA)
- PR #990 MG Consolidation
- PR #993 Add persistent Handle for Comms
- PR #979 Add hypergraph implementation to convert DataFrames into Graphs
- PR #1010 MG BFS (dask)
- PR #1018 MG personalized pagerank
- PR #1047 Updated select tests to use new dataset list that includes asymmetric directed graph
- PR #1090 Add experimental Leiden function
- PR #1077 Updated/added copyright notices, added copyright CI check from cuml
- PR #1100 Add support for new build process (Project Flash)
- PR #1093 New benchmarking notebook

## Improvements
- PR #898 Add Edge Betweenness Centrality, and endpoints to BC
- PR #913 Eliminate `rmm.device_array` usage
- PR #903 Add short commit hash to conda package
- PR #920 modify bfs test, update graph number_of_edges, update storage of transposedAdjList in Graph
- PR #933 Update mg_degree to use raft, add python tests
- PR #930 rename test_utils.h to utilities/test_utils.hpp and remove thrust dependency
- PR #934 Update conda dev environment.yml dependencies to 0.15
- PR #942 Removed references to deprecated RMM headers.
- PR #941 Regression python/cudf fix
- PR #945 Simplified benchmark --no-rmm-reinit option, updated default options
- PR #946 Install meta packages for dependencies
- PR #952 Updated get_test_data.sh to also (optionally) download and install datasets for benchmark runs
- PR #953 fix setting RAFT_DIR from the RAFT_PATH env var
- PR #954 Update cuGraph error handling to use RAFT
- PR #968 Add build script for CI benchmark integration
- PR #959 Add support for uint32_t and int64_t types for BFS (cpp side)
- PR #962 Update dask pagerank
- PR #975 Upgrade GitHub template
- PR #976 Fix error in Graph.edges(), update cuDF rename() calls
- PR #977 Update force_atlas2 to call on_train_end after iterating
- PR #980 Replace nvgraph Spectral Clustering (SC) functionality with RAFT SC
- PR #987 Move graph out of experimental namespace
- PR #984 Removing codecov until we figure out how to interpret failures that block CI
- PR #985 Add raft handle to BFS, BC and edge BC
- PR #991 Update conda upload versions for new supported CUDA/Python
- PR #988 Add clang and clang tools to the conda env
- PR #997 Update setup.cfg to run pytests under cugraph tests directory only
- PR #1007 Add tolerance support to MG Pagerank and fix
- PR #1009 Update benchmarks script to include requirements used
- PR #1014 Fix benchmarks script variable name
- PR #1021 Update cuGraph to use RAFT CUDA utilities
- PR #1019 Remove deprecated CUDA library calls
- PR #1024 Updated condata environment YML files
- PR #1026 update chunksize for mnmg, remove files and unused code
- PR #1028 Update benchmarks script to use ASV_LABEL
- PR #1030 MG directory org and documentation
- PR #1020 Updated Louvain to honor max_level, ECG now calls Louvain for 1 level, then full run.
- PR #1031 MG notebook
- PR #1034 Expose resolution (gamma) parameter in Louvain
- PR #1037 Centralize test main function and replace usage of deprecated `cnmem_memory_resource`
- PR #1041 Use S3 bucket directly for benchmark plugin
- PR #1056 Fix MG BFS performance
- PR #1062 Compute max_vertex_id in mnmg local data computation
- PR #1068 Remove unused thirdparty code
- PR #1105 Update `master` references to `main`

## Bug Fixes
- PR #936 Update Force Atlas 2 doc and wrapper
- PR #938 Quote conda installs to avoid bash interpretation
- PR #966 Fix build error (debug mode)
- PR #983 Fix offset calculation in COO to CSR
- PR #989: Fix issue with incorrect docker image being used in local build script
- PR #992 Fix unrenumber of predecessor
- PR #1008 Fix for cudf updates disabling iteration of Series/Columns/Index
- PR #1012 Fix Local build script README
- PR #1017 Fix more mg bugs
- PR #1022 Fix support for using a cudf.DataFrame with a MG graph
- PR #1025: Explicitly skip raft test folder for pytest 6.0.0
- PR #1027 Fix documentation
- PR #1033 Fix reparition error in big datasets, updated coroutine, fixed warnings
- PR #1036 Fixed benchmarks for new renumbering API, updated comments, added quick test-only benchmark run to CI
- PR #1040 Fix spectral clustering renumbering issue
- PR #1057 Updated raft dependency to pull fixes on cusparse selection in CUDA 11
- PR #1066 Update cugunrock to not build for unsupported CUDA architectures
- PR #1069 Fixed CUDA 11 Pagerank crash, by replacing CUB's SpMV with raft's.
- PR #1083 Fix NBs to run in nightly test run, update renumbering text, cleanup
- PR #1087 Updated benchmarks README to better describe how to get plugin, added rapids-pytest-benchmark plugin to conda dev environments
- PR #1101 Removed unnecessary device-to-host copy which caused a performance regression
- PR #1106 Added new release.ipynb to notebook test skip list
- PR #1125 Patch Thrust to workaround `CUDA_CUB_RET_IF_FAIL` macro clearing CUDA errors


# cuGraph 0.14.0 (03 Jun 2020)

## New Features
- PR #756 Add Force Atlas 2 layout
- PR #822 Added new functions in python graph class, similar to networkx
- PR #840 MG degree
- PR #875 UVM notebook
- PR #881 Raft integration infrastructure

## Improvements
- PR #917 Remove gunrock option from Betweenness Centrality
- PR #764 Updated sssp and bfs with GraphCSR, removed gdf_column, added nullptr weights test for sssp
- PR #765 Remove gdf_column from connected components
- PR #780 Remove gdf_column from cuhornet features
- PR #781 Fix compiler argument syntax for ccache
- PR #782 Use Cython's `new_build_ext` (if available)
- PR #788 Added options and config file to enable codecov
- PR #793 Fix legacy cudf imports/cimports
- PR #798 Edit return graph type in algorithms return graphs
- PR #799 Refactored graph class with RAII
- PR #802 Removed use of gdf_column from db code
- PR #803 Enable Ninja build
- PR #804 Cythonize in parallel
- PR #807 Updating the Python docs
- PR #817 Add native Betweenness Centrality with sources subset
- PR #818 Initial version of new "benchmarks" folder
- PR #820 MG infra and all-gather smoke test
- PR #823 Remove gdf column from nvgraph
- PR #829 Updated README and CONTRIBUTIOIN docs
- PR #831 Updated Notebook - Added K-Truss, ECG, and Betweenness Centrality
- PR #832 Removed RMM ALLOC from db subtree
- PR #833 Update graph functions to use new Graph class
- PR #834 Updated local gpuci build
- PR #836 Remove SNMG code
- PR #845 Add .clang-format & format all files
- PR #859 Updated main docs
- PR #862 Katz Centrality : Auto calculation of alpha parameter if set to none
- PR #865 Added C++ docs
- PR #866 Use RAII graph class in KTruss
- PR #867 Updates to support the latest flake8 version
- PR #874 Update setup.py to use custom clean command
- PR #876 Add BFS C++ tests
- PR #878 Updated build script
- PR #887 Updates test to common datasets
- PR #879 Add docs build script to repository
- PR #880 Remove remaining gdf_column references
- PR #882 Add Force Atlas 2 to benchmarks
- PR #891 A few gdf_column stragglers
- PR #893 Add external_repositories dir and raft symlink to .gitignore
- PR #897 Remove RMM ALLOC calls
- PR #899 Update include paths to remove deleted cudf headers
- PR #906 Update Louvain notebook
- PR #948 Move doc customization scripts to Jenkins

## Bug Fixes
- PR #927 Update scikit learn dependency
- PR #916 Fix CI error on Force Atlas 2 test
- PR #763 Update RAPIDS conda dependencies to v0.14
- PR #795 Fix some documentation
- PR #800 Fix bfs error in optimization path
- PR #825 Fix outdated CONTRIBUTING.md
- PR #827 Fix indexing CI errors due to cudf updates
- PR #844 Fixing tests, converting __getitem__ calls to .iloc
- PR #851 Removed RMM from tests
- PR #852 Fix BFS Notebook
- PR #855 Missed a file in the original SNMG PR
- PR #860 Fix all Notebooks
- PR #870 Fix Louvain
- PR #889 Added missing conftest.py file to benchmarks dir
- PR #896 mg dask infrastructure fixes
- PR #907 Fix bfs directed missing vertices
- PR #911 Env and changelog update
- PR #923 Updated pagerank with @afender 's temp fix for double-free crash
- PR #928 Fix scikit learn test install to work with libgcc-ng 7.3
- PR 935 Merge
- PR #956 Use new gpuCI image in local build script


# cuGraph 0.13.0 (31 Mar 2020)

## New Features
- PR #736 cuHornet KTruss integration
- PR #735 Integration gunrock's betweenness centrality
- PR #760 cuHornet Weighted KTruss

## Improvements
- PR #688 Cleanup datasets after testing on gpuCI
- PR #694 Replace the expensive cudaGetDeviceProperties call in triangle counting with cheaper cudaDeviceGetAttribute calls
- PR #701 Add option to filter datasets and tests when run from CI
- PR #715 Added new YML file for CUDA 10.2
- PR #719 Updated docs to remove CUDA 9.2 and add CUDA 10.2
- PR #720 Updated error messages
- PR #722 Refactor graph to remove gdf_column
- PR #723 Added notebook testing to gpuCI gpu build
- PR #734 Updated view_edge_list for Graph, added unrenumbering test, fixed column access issues
- PR #738 Move tests directory up a level
- PR #739 Updated Notebooks
- PR #740 added utility to extract paths from SSSP/BFS results
- PR #742 Rremove gdf column from jaccard
- PR #741 Added documentation for running and adding new benchmarks and shell script to automate
- PR #747 updated viewing of graph, datatypecasting and two hop neighbor unrenumbering for multi column
- PR #766 benchmark script improvements/refactorings: separate ETL steps, averaging, cleanup

## Bug Fixes
- PR #697 Updated versions in conda environments.
- PR #692 Add check after opening golden result files in C++ Katz Centrality tests.
- PR #702 Add libcypher include path to target_include_directories
- PR #716 Fixed bug due to disappearing get_column_data_ptr function in cudf
- PR #726 Fixed SSSP notebook issues in last cell
- PR #728 Temporary fix for dask attribute error issue
- PR #733 Fixed multi-column renumbering issues with indexes
- PR #746 Dask + Distributed 2.12.0+
- PR #753 ECG Error
- PR #758 Fix for graph comparison failure
- PR #761 Added flag to not treat deprecation warnings as errors, for now
- PR #771 Added unrenumbering in wcc and scc. Updated tests to compare vertices of largest component
- PR #774 Raise TypeError if a DiGraph is used with spectral*Clustering()

# cuGraph 0.12.0 (04 Feb 2020)

## New Features
- PR #628 Add (Di)Graph constructor from Multi(Di)Graph
- PR #630 Added ECG clustering
- PR #636 Added Multi-column renumbering support

## Improvements
- PR #640 remove gdf_column in sssp
- PR #629 get rid of gdf_column in pagerank
- PR #641 Add codeowners
- PR #646 Skipping all tests in test_bfs_bsp.py since SG BFS is not formally supported
- PR #652 Remove gdf_column in BFS
- PR #660 enable auto renumbering
- PR #664 Added support for Louvain early termination.
- PR #667 Drop `cython` from run requirements in conda recipe
- PR #666 Incorporate multicolumn renumbering in python graph class for Multi(Di)Graph
- PR #685 Avoid deep copy in index reset

## Bug Fixes
- PR #634 renumber vertex ids passed in analytics
- PR #649 Change variable names in wjaccard and woverlap to avoid exception
- PR #651 fix cudf error in katz wrapper and test nstart
- PR #663 Replaced use of cudf._lib.gdf_dtype_from_value based on cudf refactoring
- PR #670 Use cudf pandas version
- PR #672 fix snmg pagerank based on cudf Buffer changes
- PR #681 fix column length mismatch cudf issue
- PR #684 Deprecated cudf calls
- PR #686 Balanced cut fix
- PR #689 Check graph input type, disable Multi(Di)Graph, add cugraph.from_cudf_edgelist


# cuGraph 0.11.0 (11 Dec 2019)

## New Features
- PR #588 Python graph class and related changes
- PR #630 Adds ECG clustering functionality

## Improvements
- PR #569 Added exceptions
- PR #554 Upgraded namespace so that cugraph can be used for the API.
- PR #564 Update cudf type aliases
- PR #562 Remove pyarrow dependency so we inherit the one cudf uses
- PR #576 Remove adj list conversion automation from c++
- PR #587 API upgrade
- PR #585 Remove BUILD_ABI references from CI scripts
- PR #591 Adding initial GPU metrics to benchmark utils
- PR #599 Pregel BFS
- PR #601 add test for type conversion, edit createGraph_nvgraph
- PR #614 Remove unused CUDA conda labels
- PR #616 Remove c_ prefix
- PR #618 Updated Docs
- PR #619 Transition guide

## Bug Fixes
- PR #570 Temporarily disabling 2 DB tests
- PR #573 Fix pagerank test and symmetrize for cudf 0.11
- PR #574 dev env update
- PR #580 Changed hardcoded test output file to a generated tempfile file name
- PR #595 Updates to use the new RMM Python reinitialize() API
- PR #625 use destination instead of target when adding edgelist

# cuGraph 0.10.0 (16 Oct 2019)


## New Features
- PR #469 Symmetrize a COO
- PR #477 Add cuHornet as a submodule
- PR #483 Katz Centrality
- PR #524 Integrated libcypher-parser conda package into project.
- PR #493 Added C++ findMatches operator for OpenCypher query.
- PR #527 Add testing with asymmetric graph (where appropriate)
- PR #520 KCore and CoreNumber
- PR #496 Gunrock submodule + SM prelimis.
- PR #575 Added updated benchmark files that use new func wrapper pattern and asvdb

## Improvements
- PR #466 Add file splitting test; Update to reduce dask overhead
- PR #468 Remove unnecessary print statement
- PR #464 Limit initial RMM pool allocator size to 128mb so pytest can run in parallel
- PR #474 Add csv file writing, lazy compute - snmg pagerank
- PR #481 Run bfs on unweighted graphs when calling sssp
- PR #491 Use YYMMDD tag in nightly build
- PR #487 Add woverlap test, add namespace in snmg COO2CSR
- PR #531 Use new rmm python package

## Bug Fixes
- PR #458 Fix potential race condition in SSSP
- PR #471 Remove nvidia driver installation from ci/cpu/build.sh
- PR #473 Re-sync cugraph with cudf (cudf renamed the bindings directory to _lib).
- PR #480 Fixed DASK CI build script
- PR #478 Remove requirements and setup for pi
- PR #495 Fixed cuhornet and cmake for Turing cards
- PR #489 Handle negative vertex ids in renumber
- PR #519 Removed deprecated cusparse calls
- PR #522 Added the conda dev env file for 10.1
- PR #525 Update build scripts and YYMMDD tagging for nightly builds
- PR #548 Added missing cores documentation
- PR #556 Fixed recursive remote options for submodules
- PR #559 Added RMM init check so RMM free APIs are not called if not initialized


# cuGraph 0.9.0 (21 Aug 2019)

## New Features
- PR #361 Prototypes for cusort functions
- PR #357 Pagerank cpp API
- PR #366 Adds graph.degrees() function returning both in and out degree.
- PR #380 First implemention of cusort - SNMG key/value sorting
- PR #416 OpenCypher: Added C++ implementation of db_object class and assorted other classes
- PR #411 Integrate dask-cugraph in cugraph
- PR #411 Integrate dask-cugraph in cugraph #411
- PR #418 Update cusort to handle SNMG key-only sorting
- PR #423 Add Strongly Connected Components (GEMM); Weakly CC updates;
- PR #437 Streamline CUDA_REL environment variable
- PR #449 Fix local build generated file ownerships
- PR #454 Initial version of updated script to run benchmarks


## Improvements
- PR #353 Change snmg python wrapper in accordance to cpp api
- PR #362 Restructured python/cython directories and files.
- PR #365 Updates for setting device and vertex ids for snmg pagerank
- PR #383 Exposed MG pagerank solver parameters
- PR #399 Example Prototype of Strongly Connected Components using primitives
- PR #419 Version test
- PR #420 drop duplicates, remove print, compute/wait read_csv in pagerank.py
- PR #439 More efficient computation of number of vertices from edge list
- PR #445 Update view_edge_list, view_adj_list, and view_transposed_adj_list to return edge weights.
- PR #450 Add a multi-GPU section in cuGraph documentation.

## Bug Fixes
- PR #368 Bump cudf dependency versions for cugraph conda packages
- PR #354 Fixed bug in building a debug version
- PR #360 Fixed bug in snmg coo2csr causing intermittent test failures.
- PR #364 Fixed bug building or installing cugraph when conda isn't installed
- PR #375 Added a function to initialize gdf columns in cugraph #375
- PR #378 cugraph was unable to import device_of_gpu_pointer
- PR #384 Fixed bug in snmg coo2csr causing error in dask-cugraph tests.
- PR #382 Disabled vertex id check to allow Azure deployment
- PR #410 Fixed overflow error in SNMG COO2CSR
- PR #395 run omp_ge_num_threads in a parallel context
- PR #412 Fixed formatting issues in cuGraph documentation.
- PR #413 Updated python build instructions.
- PR #414 Add weights to wjaccrd.py
- PR #436 Fix Skip Test Functionality
- PR #438 Fix versions of packages in build script and conda yml
- PR #441 Import cudf_cpp.pxd instead of duplicating cudf definitions.
- PR #441 Removed redundant definitions of python dictionaries and functions.
- PR #442 Updated versions in conda environments.
- PR #442 Added except + to cython bindings to C(++) functions.
- PR #443 Fix accuracy loss issue for snmg pagerank
- PR #444 Fix warnings in strongly connected components
- PR #446 Fix permission for source (-x) and script (+x) files.
- PR #448 Import filter_unreachable
- PR #453 Re-sync cugraph with cudf (dependencies, type conversion & scatter functions).
- PR #463 Remove numba dependency and use the one from cudf

# cuGraph 0.8.0 (27 June 2019)

## New Features
- PR #287 SNMG power iteration step1
- PR #297 SNMG degree calculation
- PR #300 Personalized Page Rank
- PR #302 SNMG CSR Pagerank (cuda/C++)
- PR #315 Weakly Connected Components adapted from cuML (cuda/C++)
- PR #323 Add test skipping function to build.sh
- PR #308 SNMG python wrapper for pagerank
- PR #321 Added graph initialization functions for NetworkX compatibility.
- PR #332 Added C++ support for strings in renumbering function
- PR #325 Implement SSSP with predecessors (cuda/C++)
- PR #331 Python bindings and test for Weakly Connected Components.
- PR #339 SNMG COO2CSR (cuda/C++)
- PR #341 SSSP with predecessors (python) and function for filtering unreachable nodes in the traversal
- PR #348 Updated README for release

## Improvements
- PR #291 nvGraph is updated to use RMM instead of directly invoking cnmem functions.
- PR #286 Reorganized cugraph source directory
- PR #306 Integrated nvgraph to libcugraph.so (libnvgraph_rapids.so will not be built anymore).
- PR #306 Updated python test files to run pytest with all four RMM configurations.
- PR #321 Added check routines for input graph data vertex IDs and offsets (cugraph currently supports only 32-bit integers).
- PR #333 Various general improvements at the library level

## Bug Fixes
- PR #283 Automerge fix
- PR #291 Fixed a RMM memory allocation failure due to duplicate copies of cnmem.o
- PR #291 Fixed a cub CsrMV call error when RMM pool allocator is used.
- PR #306 Fixed cmake warnings due to library conflicts.
- PR #311 Fixed bug in SNMG degree causing failure for three gpus
- PR #309 Update conda build recipes
- PR #314 Added datasets to gitignore
- PR #322 Updates to accommodate new cudf include file locations
- PR #324 Fixed crash in WeakCC for larger graph and added adj matrix symmetry check
- PR #327 Implemented a temporary fix for the build failure due to gunrock updates.
- PR #345 Updated CMakeLists.txt to apply RUNPATH to transitive dependencies.
- PR #350 Configure Sphinx to render params correctly
- PR #359 Updates to remove libboost_system as a runtime dependency on libcugraph.so


# cuGraph 0.7.0 (10 May 2019)

## New Features
- PR #195 Added Graph.get_two_hop_neighbors() method
- PR #195 Updated Jaccard and Weighted Jaccard to accept lists of vertex pairs to compute for
- PR #202 Added methods to compute the overlap coefficient and weighted overlap coefficient
- PR #230 SNMG SPMV and helpers functions
- PR #210 Expose degree calculation kernel via python API
- PR #220 Added bindings for Nvgraph triangle counting
- PR #234 Added bindings for renumbering, modify renumbering to use RMM
- PR #246 Added bindings for subgraph extraction
- PR #250 Add local build script to mimic gpuCI
- PR #261 Add docs build script to cuGraph
- PR #301 Added build.sh script, updated CI scripts and documentation

## Improvements
- PR #157 Removed cudatoolkit dependency in setup.py
- PR #185 Update docs version
- PR #194 Open source nvgraph in cugraph repository #194
- PR #190 Added a copy option in graph creation
- PR #196 Fix typos in readme intro
- PR #207 mtx2csv script
- PR #203 Added small datasets directly in the repo
- PR #215 Simplified get_rapids_dataset_root_dir(), set a default value for the root dir
- PR #233 Added csv datasets and edited test to use cudf for reading graphs
- PR #247 Added some documentation for renumbering
- PR #252 cpp test upgrades for more convenient testing on large input
- PR #264 Add cudatoolkit conda dependency
- PR #267 Use latest release version in update-version CI script
- PR #270 Updated the README.md and CONTRIBUTING.md files
- PR #281 Updated README with algorithm list


## Bug Fixes
- PR #256 Add pip to the install, clean up conda instructions
- PR #253 Add rmm to conda configuration
- PR #226 Bump cudf dependencies to 0.7
- PR #169 Disable terminal output in sssp
- PR #191 Fix double upload bug
- PR #181 Fixed crash/rmm free error when edge values provided
- PR #193 Fixed segfault when egde values not provided
- PR #190 Fixed a memory reference counting error between cudf & cugraph
- PR #190 Fixed a language level warning (cython)
- PR #214 Removed throw exception from dtor in TC
- PR #211 Remove hardcoded dataset paths, replace with build var that can be overridden with an env var
- PR #206 Updated versions in conda envs
- PR #218 Update c_graph.pyx
- PR #224 Update erroneous comments in overlap_wrapper.pyx, woverlap_wrapper.pyx, test_louvain.py, and spectral_clustering.pyx
- PR #220 Fixed bugs in Nvgraph triangle counting
- PR #232 Fixed memory leaks in managing cudf columns.
- PR #236 Fixed issue with v0.7 nightly yml environment file.  Also updated the README to remove pip
- PR #239 Added a check to prevent a cugraph object to store two different graphs.
- PR #244 Fixed issue with nvgraph's subgraph extraction if the first vertex in the vertex list is not incident on an edge in the extracted graph
- PR #249 Fix oudated cuDF version in gpu/build.shi
- PR #262 Removed networkx conda dependency for both build and runtime
- PR #271 Removed nvgraph conda dependency
- PR #276 Removed libgdf_cffi import from bindings
- PR #288 Add boost as a conda dependency

# cuGraph 0.6.0 (22 Mar 2019)

## New Features

- PR #73 Weighted Jaccard bindings
- PR #41 RMAT graph bindings
- PR #43 Louvain binings
- PR #44 SSSP bindings
- PR #47 BSF bindings
- PR #53 New Repo structure
- PR #67 RMM Integration with rmm as as submodule
- PR #82 Spectral Clustering bindings
- PR #82 Clustering metrics binding
- PR #85 Helper functions on python Graph object
- PR #106 Add gpu/build.sh file for gpuCI

## Improvements

- PR #50 Reorganize directory structure to match cuDF
- PR #85 Deleted setup.py and setup.cfg which had been replaced
- PR #95 Code clean up
- PR #96 Relocated mmio.c and mmio.h (external files) to thirdparty/mmio
- PR #97 Updated python tests to speed them up
- PR #100 Added testing for returned vertex and edge identifiers
- PR #105 Updated python code to follow PEP8 (fixed flake8 complaints)
- PR #121 Cleaned up READEME file
- PR #130 Update conda build recipes
- PR #144 Documentation for top level functions

## Bug Fixes

- PR #48 ABI Fixes
- PR #72 Bug fix for segfault issue getting transpose from adjacency list
- PR #105 Bug fix for memory leaks and python test failures
- PR #110 Bug fix for segfault calling Louvain with only edge list
- PR #115 Fixes for changes in cudf 0.6, pick up RMM from cudf instead of thirdpary
- PR #116 Added netscience.mtx dataset to datasets.tar.gz
- PR #120 Bug fix for segfault calling spectral clustering with only edge list
- PR #123 Fixed weighted Jaccard to assume the input weights are given as a cudf.Series
- PR #152 Fix conda package version string
- PR #160 Added additional link directory to support building on CentOS-7
- PR #221 Moved two_hop_neighbors.cuh to src folder to prevent it being installed
- PR #223 Fixed compiler warning in cpp/src/cugraph.cu
- PR #284 Commented out unit test code that fails due to a cudf bug


# cuGraph 0.5.0 (28 Jan 2019)<|MERGE_RESOLUTION|>--- conflicted
+++ resolved
@@ -10,11 +10,8 @@
 - PR 1135 SG Updates to Louvain et. al.
 - PR 1132 Upgrade Thrust to latest commit
 - PR #1129 Refactored test to use common dataset and added additional doc pages
-<<<<<<< HEAD
+- PR #1144 updated documentation and APIs
 - PR #1139 MNMG Louvain Python updates, Cython cleanup
-=======
-- PR #1144 updated documentation and APIs
->>>>>>> a24016dc
 
 ## Bug Fixes
 - PR #1131 Show style checker errors with set +e
