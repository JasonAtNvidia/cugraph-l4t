--- conflicted
+++ resolved
@@ -1,6 +1,4 @@
-<<<<<<< HEAD
-# cuGraph 0.12.0 (04 Feb 2020)
-=======
+
 # cuGraph 0.13.0 (Date TBD)
 
 ## New Features
@@ -16,8 +14,8 @@
 - PR #692 Add check after opening golden result files in C++ Katz Centrality tests.
 - PR #702 Add libcypher include path to target_include_directories
 
-# cuGraph 0.12.0 (Date TBD)
->>>>>>> 261f0fab
+
+# cuGraph 0.12.0 (04 Feb 2020)
 
 ## New Features
 - PR #628 Add (Di)Graph constructor from Multi(Di)Graph
