# cuGraph 0.9.0 (Date TBD)

## New Features
- PR #361 Prototypes for cusort functions
- PR #357 Pagerank cpp API
- PR #366 Adds graph.degrees() function returning both in and out degree.
- PR #380 First implemention of cusort - SNMG key/value sorting


## Improvements
- PR #353 Change snmg python wrapper in accordance to cpp api
- PR #362 Restructured python/cython directories and files.
- PR #365 Updates for setting device and vertex ids for snmg pagerank
- PR #383 Exposed MG pagerank solver parameters 

## Bug Fixes
- PR #368 Bump cudf dependency versions for cugraph conda packages
- PR #354 Fixed bug in building a debug version
- PR #360 Fixed bug in snmg coo2csr causing intermittent test failures.
- PR #364 Fixed bug building or installing cugraph when conda isn't installed
- PR #375 Added a function to initialize gdf columns in cugraph #375
- PR #378 cugraph was unable to import device_of_gpu_pointer
- PR #384 Fixed bug in snmg coo2csr causing error in dask-cugraph tests.
- PR #382 Disabled vertex id check to allow Azure deployment
<<<<<<< HEAD
- PR #410 Fixed overflow error in SNMG COO2CSR
=======
- PR #395 run omp_ge_num_threads in a parallel context
>>>>>>> e038d75a


# cuGraph 0.8.0 (27 June 2019)

## New Features
- PR #287 SNMG power iteration step1
- PR #297 SNMG degree calculation
- PR #300 Personalized Page Rank
- PR #302 SNMG CSR Pagerank (cuda/C++)
- PR #315 Weakly Connected Components adapted from cuML (cuda/C++)
- PR #323 Add test skipping function to build.sh
- PR #308 SNMG python wrapper for pagerank
- PR #321 Added graph initialization functions for NetworkX compatibility.
- PR #332 Added C++ support for strings in renumbering function
- PR #325 Implement SSSP with predecessors (cuda/C++)
- PR #331 Python bindings and test for Weakly Connected Components.
- PR #339 SNMG COO2CSR (cuda/C++)
- PR #341 SSSP with predecessors (python) and function for filtering unreachable nodes in the traversal
- PR #348 Updated README for release

## Improvements
- PR #291 nvGraph is updated to use RMM instead of directly invoking cnmem functions.
- PR #286 Reorganized cugraph source directory
- PR #306 Integrated nvgraph to libcugraph.so (libnvgraph_rapids.so will not be built anymore).
- PR #306 Updated python test files to run pytest with all four RMM configurations.
- PR #321 Added check routines for input graph data vertex IDs and offsets (cugraph currently supports only 32-bit integers).
- PR #333 Various general improvements at the library level 

## Bug Fixes
- PR #283 Automerge fix
- PR #291 Fixed a RMM memory allocation failure due to duplicate copies of cnmem.o
- PR #291 Fixed a cub CsrMV call error when RMM pool allocator is used.
- PR #306 Fixed cmake warnings due to library conflicts.
- PR #311 Fixed bug in SNMG degree causing failure for three gpus
- PR #309 Update conda build recipes
- PR #314 Added datasets to gitignore
- PR #322 Updates to accommodate new cudf include file locations
- PR #324 Fixed crash in WeakCC for larger graph and added adj matrix symmetry check
- PR #327 Implemented a temporary fix for the build failure due to gunrock updates.
- PR #345 Updated CMakeLists.txt to apply RUNPATH to transitive dependencies.
- PR #350 Configure Sphinx to render params correctly


# cuGraph 0.7.0 (10 May 2019)

## New Features
- PR #195 Added Graph.get_two_hop_neighbors() method
- PR #195 Updated Jaccard and Weighted Jaccard to accept lists of vertex pairs to compute for
- PR #202 Added methods to compute the overlap coefficient and weighted overlap coefficient
- PR #230 SNMG SPMV and helpers functions
- PR #210 Expose degree calculation kernel via python API
- PR #220 Added bindings for Nvgraph triangle counting
- PR #234 Added bindings for renumbering, modify renumbering to use RMM
- PR #246 Added bindings for subgraph extraction
- PR #250 Add local build script to mimic gpuCI
- PR #261 Add docs build script to cuGraph
- PR #301 Added build.sh script, updated CI scripts and documentation

## Improvements
- PR #157 Removed cudatoolkit dependency in setup.py
- PR #185 Update docs version
- PR #194 Open source nvgraph in cugraph repository #194
- PR #190 Added a copy option in graph creation
- PR #196 Fix typos in readme intro
- PR #207 mtx2csv script
- PR #203 Added small datasets directly in the repo
- PR #215 Simplified get_rapids_dataset_root_dir(), set a default value for the root dir
- PR #233 Added csv datasets and edited test to use cudf for reading graphs
- PR #247 Added some documentation for renumbering
- PR #252 cpp test upgrades for more convenient testing on large input
- PR #264 Add cudatoolkit conda dependency
- PR #267 Use latest release version in update-version CI script
- PR #270 Updated the README.md and CONTRIBUTING.md files
- PR #281 Updated README with algorithm list


## Bug Fixes
- PR #256 Add pip to the install, clean up conda instructions
- PR #253 Add rmm to conda configuration
- PR #226 Bump cudf dependencies to 0.7
- PR #169 Disable terminal output in sssp
- PR #191 Fix double upload bug
- PR #181 Fixed crash/rmm free error when edge values provided
- PR #193 Fixed segfault when egde values not provided
- PR #190 Fixed a memory reference counting error between cudf & cugraph
- PR #190 Fixed a language level warning (cython)
- PR #214 Removed throw exception from dtor in TC
- PR #211 Remove hardcoded dataset paths, replace with build var that can be overridden with an env var
- PR #206 Updated versions in conda envs
- PR #218 Update c_graph.pyx
- PR #224 Update erroneous comments in overlap_wrapper.pyx, woverlap_wrapper.pyx, test_louvain.py, and spectral_clustering.pyx
- PR #220 Fixed bugs in Nvgraph triangle counting
- PR #232 Fixed memory leaks in managing cudf columns.
- PR #236 Fixed issue with v0.7 nightly yml environment file.  Also updated the README to remove pip
- PR #239 Added a check to prevent a cugraph object to store two different graphs.
- PR #244 Fixed issue with nvgraph's subgraph extraction if the first vertex in the vertex list is not incident on an edge in the extracted graph
- PR #249 Fix oudated cuDF version in gpu/build.shi
- PR #262 Removed networkx conda dependency for both build and runtime
- PR #271 Removed nvgraph conda dependency
- PR #276 Removed libgdf_cffi import from bindings
- PR #288 Add boost as a conda dependency

# cuGraph 0.6.0 (22 Mar 2019)

## New Features

- PR #73 Weighted Jaccard bindings
- PR #41 RMAT graph bindings
- PR #43 Louvain binings
- PR #44 SSSP bindings
- PR #47 BSF bindings
- PR #53 New Repo structure
- PR #67 RMM Integration with rmm as as submodule
- PR #82 Spectral Clustering bindings
- PR #82 Clustering metrics binding
- PR #85 Helper functions on python Graph object
- PR #106 Add gpu/build.sh file for gpuCI

## Improvements

- PR #50 Reorganize directory structure to match cuDF
- PR #85 Deleted setup.py and setup.cfg which had been replaced
- PR #95 Code clean up
- PR #96 Relocated mmio.c and mmio.h (external files) to thirdparty/mmio
- PR #97 Updated python tests to speed them up
- PR #100 Added testing for returned vertex and edge identifiers
- PR #105 Updated python code to follow PEP8 (fixed flake8 complaints)
- PR #121 Cleaned up READEME file
- PR #130 Update conda build recipes
- PR #144 Documentation for top level functions

## Bug Fixes

- PR #48 ABI Fixes
- PR #72 Bug fix for segfault issue getting transpose from adjacency list
- PR #105 Bug fix for memory leaks and python test failures
- PR #110 Bug fix for segfault calling Louvain with only edge list
- PR #115 Fixes for changes in cudf 0.6, pick up RMM from cudf instead of thirdpary
- PR #116 Added netscience.mtx dataset to datasets.tar.gz
- PR #120 Bug fix for segfault calling spectral clustering with only edge list
- PR #123 Fixed weighted Jaccard to assume the input weights are given as a cudf.Series
- PR #152 Fix conda package version string
- PR #160 Added additional link directory to support building on CentOS-7
- PR #221 Moved two_hop_neighbors.cuh to src folder to prevent it being installed
- PR #223 Fixed compiler warning in cpp/src/cugraph.cu
- PR #284 Commented out unit test code that fails due to a cudf bug


# cuGraph 0.5.0 (28 Jan 2019)<|MERGE_RESOLUTION|>--- conflicted
+++ resolved
@@ -22,11 +22,8 @@
 - PR #378 cugraph was unable to import device_of_gpu_pointer
 - PR #384 Fixed bug in snmg coo2csr causing error in dask-cugraph tests.
 - PR #382 Disabled vertex id check to allow Azure deployment
-<<<<<<< HEAD
 - PR #410 Fixed overflow error in SNMG COO2CSR
-=======
 - PR #395 run omp_ge_num_threads in a parallel context
->>>>>>> e038d75a
 
 
 # cuGraph 0.8.0 (27 June 2019)
