# cuGraph 0.9.0 (Date TBD)

## New Features
- PR #361 Prototypes for cusort functions
- PR #357 Pagerank cpp API


## Improvements
- PR #353 Change snmg python wrapper in accordance to cpp api
<<<<<<< HEAD
- PR #362 Restructured python/cython directories and files.
=======
- PR #365 Updates for setting device and vertex ids for snmg pagerank
>>>>>>> e7cde85a

## Bug Fixes
- PR #354 Fixed bug in building a debug version
- PR #360 Fixed bug in snmg coo2csr causing intermittent test failures.
- PR #364 Fixed bug building or installing cugraph when conda isn't installed


# cuGraph 0.8.0 (Date TBD)

## New Features
- PR #287 SNMG power iteration step1
- PR #297 SNMG degree calculation
- PR #300 Personalized Page Rank
- PR #302 SNMG CSR Pagerank (cuda/C++)
- PR #315 Weakly Connected Components adapted from cuML (cuda/C++)
- PR #323 Add test skipping function to build.sh
- PR #308 SNMG python wrapper for pagerank
- PR #321 Added graph initialization functions for NetworkX compatibility.
- PR #332 Added C++ support for strings in renumbering function
- PR #325 Implement SSSP with predecessors (cuda/C++)
- PR #331 Python bindings and test for Weakly Connected Components.
- PR #339 SNMG COO2CSR (cuda/C++)
- PR #341 SSSP with predecessors (python) and function for filtering unreachable nodes in the traversal
- PR #348 Updated README for release

## Improvements
- PR #291 nvGraph is updated to use RMM instead of directly invoking cnmem functions.
- PR #286 Reorganized cugraph source directory
- PR #306 Integrated nvgraph to libcugraph.so (libnvgraph_rapids.so will not be built anymore).
- PR #306 Updated python test files to run pytest with all four RMM configurations.
- PR #321 Added check routines for input graph data vertex IDs and offsets (cugraph currently supports only 32-bit integers).
- PR #333 Various general improvements at the library level 

## Bug Fixes
- PR #283 Automerge fix
- PR #291 Fixed a RMM memory allocation failure due to duplicate copies of cnmem.o
- PR #291 Fixed a cub CsrMV call error when RMM pool allocator is used.
- PR #306 Fixed cmake warnings due to library conflicts.
- PR #311 Fixed bug in SNMG degree causing failure for three gpus
- PR #309 Update conda build recipes
- PR #314 Added datasets to gitignore
- PR #322 Updates to accommodate new cudf include file locations
- PR #324 Fixed crash in WeakCC for larger graph and added adj matrix symmetry check
- PR #327 Implemented a temporary fix for the build failure due to gunrock updates.
- PR #345 Updated CMakeLists.txt to apply RUNPATH to transitive dependencies.
- PR #350 Configure Sphinx to render params correctly


# cuGraph 0.7.0 (10 May 2019)

## New Features
- PR #195 Added Graph.get_two_hop_neighbors() method
- PR #195 Updated Jaccard and Weighted Jaccard to accept lists of vertex pairs to compute for
- PR #202 Added methods to compute the overlap coefficient and weighted overlap coefficient
- PR #230 SNMG SPMV and helpers functions
- PR #210 Expose degree calculation kernel via python API
- PR #220 Added bindings for Nvgraph triangle counting
- PR #234 Added bindings for renumbering, modify renumbering to use RMM
- PR #246 Added bindings for subgraph extraction
- PR #250 Add local build script to mimic gpuCI
- PR #261 Add docs build script to cuGraph
- PR #301 Added build.sh script, updated CI scripts and documentation

## Improvements
- PR #157 Removed cudatoolkit dependency in setup.py
- PR #185 Update docs version
- PR #194 Open source nvgraph in cugraph repository #194
- PR #190 Added a copy option in graph creation
- PR #196 Fix typos in readme intro
- PR #207 mtx2csv script
- PR #203 Added small datasets directly in the repo
- PR #215 Simplified get_rapids_dataset_root_dir(), set a default value for the root dir
- PR #233 Added csv datasets and edited test to use cudf for reading graphs
- PR #247 Added some documentation for renumbering
- PR #252 cpp test upgrades for more convenient testing on large input
- PR #264 Add cudatoolkit conda dependency
- PR #267 Use latest release version in update-version CI script
- PR #270 Updated the README.md and CONTRIBUTING.md files
- PR #281 Updated README with algorithm list


## Bug Fixes
- PR #256 Add pip to the install, clean up conda instructions
- PR #253 Add rmm to conda configuration
- PR #226 Bump cudf dependencies to 0.7
- PR #169 Disable terminal output in sssp
- PR #191 Fix double upload bug
- PR #181 Fixed crash/rmm free error when edge values provided
- PR #193 Fixed segfault when egde values not provided
- PR #190 Fixed a memory reference counting error between cudf & cugraph
- PR #190 Fixed a language level warning (cython)
- PR #214 Removed throw exception from dtor in TC
- PR #211 Remove hardcoded dataset paths, replace with build var that can be overridden with an env var
- PR #206 Updated versions in conda envs
- PR #218 Update c_graph.pyx
- PR #224 Update erroneous comments in overlap_wrapper.pyx, woverlap_wrapper.pyx, test_louvain.py, and spectral_clustering.pyx
- PR #220 Fixed bugs in Nvgraph triangle counting
- PR #232 Fixed memory leaks in managing cudf columns.
- PR #236 Fixed issue with v0.7 nightly yml environment file.  Also updated the README to remove pip
- PR #239 Added a check to prevent a cugraph object to store two different graphs.
- PR #244 Fixed issue with nvgraph's subgraph extraction if the first vertex in the vertex list is not incident on an edge in the extracted graph
- PR #249 Fix oudated cuDF version in gpu/build.shi
- PR #262 Removed networkx conda dependency for both build and runtime
- PR #271 Removed nvgraph conda dependency
- PR #276 Removed libgdf_cffi import from bindings
- PR #288 Add boost as a conda dependency

# cuGraph 0.6.0 (22 Mar 2019)

## New Features

- PR #73 Weighted Jaccard bindings
- PR #41 RMAT graph bindings
- PR #43 Louvain binings
- PR #44 SSSP bindings
- PR #47 BSF bindings
- PR #53 New Repo structure
- PR #67 RMM Integration with rmm as as submodule
- PR #82 Spectral Clustering bindings
- PR #82 Clustering metrics binding
- PR #85 Helper functions on python Graph object
- PR #106 Add gpu/build.sh file for gpuCI

## Improvements

- PR #50 Reorganize directory structure to match cuDF
- PR #85 Deleted setup.py and setup.cfg which had been replaced
- PR #95 Code clean up
- PR #96 Relocated mmio.c and mmio.h (external files) to thirdparty/mmio
- PR #97 Updated python tests to speed them up
- PR #100 Added testing for returned vertex and edge identifiers
- PR #105 Updated python code to follow PEP8 (fixed flake8 complaints)
- PR #121 Cleaned up READEME file
- PR #130 Update conda build recipes
- PR #144 Documentation for top level functions

## Bug Fixes

- PR #48 ABI Fixes
- PR #72 Bug fix for segfault issue getting transpose from adjacency list
- PR #105 Bug fix for memory leaks and python test failures
- PR #110 Bug fix for segfault calling Louvain with only edge list
- PR #115 Fixes for changes in cudf 0.6, pick up RMM from cudf instead of thirdpary
- PR #116 Added netscience.mtx dataset to datasets.tar.gz
- PR #120 Bug fix for segfault calling spectral clustering with only edge list
- PR #123 Fixed weighted Jaccard to assume the input weights are given as a cudf.Series
- PR #152 Fix conda package version string
- PR #160 Added additional link directory to support building on CentOS-7
- PR #221 Moved two_hop_neighbors.cuh to src folder to prevent it being installed
- PR #223 Fixed compiler warning in cpp/src/cugraph.cu
- PR #284 Commented out unit test code that fails due to a cudf bug


# cuGraph 0.5.0 (28 Jan 2019)<|MERGE_RESOLUTION|>--- conflicted
+++ resolved
@@ -7,11 +7,8 @@
 
 ## Improvements
 - PR #353 Change snmg python wrapper in accordance to cpp api
-<<<<<<< HEAD
 - PR #362 Restructured python/cython directories and files.
-=======
 - PR #365 Updates for setting device and vertex ids for snmg pagerank
->>>>>>> e7cde85a
 
 ## Bug Fixes
 - PR #354 Fixed bug in building a debug version
