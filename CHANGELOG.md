--- conflicted
+++ resolved
@@ -6,11 +6,8 @@
 - PR #944 OPG pagerank (dask)
 - PR #947 OPG pagerank (CUDA)
 - PR #964 OPG BFS (CUDA)
-<<<<<<< HEAD
 - PR #990 MG Consolidation
-=======
 - PR #993 Add persistent Handle for Comms
->>>>>>> a2e180af
 
 ## Improvements
 - PR #898 Add Edge Betweenness Centrality, and endpoints to BC
