# cuGraph 0.15.0 (Date TBD)

## New Features
- PR #937 Add wrapper for gunrock HITS algorithm
- PR #939 Updated Notebooks to include new features and benchmarks
- PR #944 OPG pagerank (dask)
- PR #947 OPG pagerank (CUDA)

## Improvements
- PR #898 Add Edge Betweenness Centrality, and endpoints to BC
- PR #913 Eliminate `rmm.device_array` usage
- PR #903 Add short commit hash to conda package
- PR #920 modify bfs test, update graph number_of_edges, update storage of transposedAdjList in Graph
- PR #933 Update opg_degree to use raft, add python tests
- PR #930 rename test_utils.h to utilities/test_utils.hpp and remove thrust dependency
- PR #934 Update conda dev environment.yml dependencies to 0.15
- PR #942 Removed references to deprecated RMM headers.
- PR #941 Regression python/cudf fix
- PR #945 Simplified benchmark --no-rmm-reinit option, updated default options
- PR #946 Install meta packages for dependencies
- PR #952 Updated get_test_data.sh to also (optionally) download and install datasets for benchmark runs
- PR #953 fix setting RAFT_DIR from the RAFT_PATH env var
- PR #954 Update cuGraph error handling to use RAFT
<<<<<<< HEAD
- PR #959 Add support for unsigned and long types for BFS (cpp side)
=======
- PR #975 Upgrade GitHub template
- PR #976 Fix error in Graph.edges(), update cuDF rename() calls
>>>>>>> 5828b705

## Bug Fixes
- PR #936 Update Force Atlas 2 doc and wrapper
- PR #938 Quote conda installs to avoid bash interpretation
- PR #966 Fix build error (debug mode)
- PR #983 Fix offset calculation in COO to CSR

# cuGraph 0.14.0 (03 Jun 2020)

## New Features
- PR #756 Add Force Atlas 2 layout
- PR #822 Added new functions in python graph class, similar to networkx
- PR #840 OPG degree
- PR #875 UVM notebook
- PR #881 Raft integration infrastructure

## Improvements
- PR #917 Remove gunrock option from Betweenness Centrality
- PR #764 Updated sssp and bfs with GraphCSR, removed gdf_column, added nullptr weights test for sssp
- PR #765 Remove gdf_column from connected components
- PR #780 Remove gdf_column from cuhornet features
- PR #781 Fix compiler argument syntax for ccache
- PR #782 Use Cython's `new_build_ext` (if available)
- PR #788 Added options and config file to enable codecov
- PR #793 Fix legacy cudf imports/cimports
- PR #798 Edit return graph type in algorithms return graphs
- PR #799 Refactored graph class with RAII
- PR #802 Removed use of gdf_column from db code
- PR #803 Enable Ninja build
- PR #804 Cythonize in parallel
- PR #807 Updating the Python docs
- PR #817 Add native Betweenness Centrality with sources subset
- PR #818 Initial version of new "benchmarks" folder
- PR #820 OPG infra and all-gather smoke test
- PR #823 Remove gdf column from nvgraph
- PR #829 Updated README and CONTRIBUTIOIN docs
- PR #831 Updated Notebook - Added K-Truss, ECG, and Betweenness Centrality
- PR #832 Removed RMM ALLOC from db subtree
- PR #833 Update graph functions to use new Graph class
- PR #834 Updated local gpuci build
- PR #836 Remove SNMG code
- PR #845 Add .clang-format & format all files
- PR #859 Updated main docs
- PR #862 Katz Centrality : Auto calculation of alpha parameter if set to none
- PR #865 Added C++ docs
- PR #866 Use RAII graph class in KTruss
- PR #867 Updates to support the latest flake8 version
- PR #874 Update setup.py to use custom clean command
- PR #876 Add BFS C++ tests
- PR #878 Updated build script
- PR #887 Updates test to common datasets
- PR #879 Add docs build script to repository
- PR #880 Remove remaining gdf_column references
- PR #882 Add Force Atlas 2 to benchmarks
- PR #891 A few gdf_column stragglers
- PR #893 Add external_repositories dir and raft symlink to .gitignore
- PR #897 Remove RMM ALLOC calls
- PR #899 Update include paths to remove deleted cudf headers
- PR #906 Update Louvain notebook
- PR #948 Move doc customization scripts to Jenkins

## Bug Fixes
- PR #927 Update scikit learn dependency
- PR #916 Fix CI error on Force Atlas 2 test
- PR #763 Update RAPIDS conda dependencies to v0.14
- PR #795 Fix some documentation
- PR #800 Fix bfs error in optimization path
- PR #825 Fix outdated CONTRIBUTING.md
- PR #827 Fix indexing CI errors due to cudf updates
- PR #844 Fixing tests, converting __getitem__ calls to .iloc
- PR #851 Removed RMM from tests
- PR #852 Fix BFS Notebook
- PR #855 Missed a file in the original SNMG PR
- PR #860 Fix all Notebooks
- PR #870 Fix Louvain
- PR #889 Added missing conftest.py file to benchmarks dir
- PR #896 opg dask infrastructure fixes
- PR #907 Fix bfs directed missing vertices
- PR #911 Env and changelog update
- PR #923 Updated pagerank with @afender 's temp fix for double-free crash
- PR #928 Fix scikit learn test install to work with libgcc-ng 7.3
- PR 935 Merge
- PR #956 Use new gpuCI image in local build script

# cuGraph 0.13.0 (31 Mar 2020)

## New Features
- PR #736 cuHornet KTruss integration
- PR #735 Integration gunrock's betweenness centrality
- PR #760 cuHornet Weighted KTruss

## Improvements
- PR #688 Cleanup datasets after testing on gpuCI
- PR #694 Replace the expensive cudaGetDeviceProperties call in triangle counting with cheaper cudaDeviceGetAttribute calls
- PR #701 Add option to filter datasets and tests when run from CI
- PR #715 Added new YML file for CUDA 10.2
- PR #719 Updated docs to remove CUDA 9.2 and add CUDA 10.2
- PR #720 Updated error messages
- PR #722 Refactor graph to remove gdf_column
- PR #723 Added notebook testing to gpuCI gpu build
- PR #734 Updated view_edge_list for Graph, added unrenumbering test, fixed column access issues
- PR #738 Move tests directory up a level
- PR #739 Updated Notebooks
- PR #740 added utility to extract paths from SSSP/BFS results
- PR #742 Rremove gdf column from jaccard
- PR #741 Added documentation for running and adding new benchmarks and shell script to automate
- PR #747 updated viewing of graph, datatypecasting and two hop neighbor unrenumbering for multi column
- PR #766 benchmark script improvements/refactorings: separate ETL steps, averaging, cleanup

## Bug Fixes
- PR #697 Updated versions in conda environments.
- PR #692 Add check after opening golden result files in C++ Katz Centrality tests.
- PR #702 Add libcypher include path to target_include_directories
- PR #716 Fixed bug due to disappearing get_column_data_ptr function in cudf
- PR #726 Fixed SSSP notebook issues in last cell
- PR #728 Temporary fix for dask attribute error issue
- PR #733 Fixed multi-column renumbering issues with indexes
- PR #746 Dask + Distributed 2.12.0+
- PR #753 ECG Error
- PR #758 Fix for graph comparison failure
- PR #761 Added flag to not treat deprecation warnings as errors, for now
- PR #771 Added unrenumbering in wcc and scc. Updated tests to compare vertices of largest component
- PR #774 Raise TypeError if a DiGraph is used with spectral*Clustering()

# cuGraph 0.12.0 (04 Feb 2020)

## New Features
- PR #628 Add (Di)Graph constructor from Multi(Di)Graph
- PR #630 Added ECG clustering
- PR #636 Added Multi-column renumbering support

## Improvements
- PR #640 remove gdf_column in sssp
- PR #629 get rid of gdf_column in pagerank
- PR #641 Add codeowners
- PR #646 Skipping all tests in test_bfs_bsp.py since SG BFS is not formally supported
- PR #652 Remove gdf_column in BFS
- PR #660 enable auto renumbering
- PR #664 Added support for Louvain early termination.
- PR #667 Drop `cython` from run requirements in conda recipe
- PR #666 Incorporate multicolumn renumbering in python graph class for Multi(Di)Graph
- PR #685 Avoid deep copy in index reset

## Bug Fixes
- PR #634 renumber vertex ids passed in analytics
- PR #649 Change variable names in wjaccard and woverlap to avoid exception
- PR #651 fix cudf error in katz wrapper and test nstart
- PR #663 Replaced use of cudf._lib.gdf_dtype_from_value based on cudf refactoring
- PR #670 Use cudf pandas version
- PR #672 fix snmg pagerank based on cudf Buffer changes
- PR #681 fix column length mismatch cudf issue
- PR #684 Deprecated cudf calls
- PR #686 Balanced cut fix
- PR #689 Check graph input type, disable Multi(Di)Graph, add cugraph.from_cudf_edgelist


# cuGraph 0.11.0 (11 Dec 2019)

## New Features
- PR #588 Python graph class and related changes
- PR #630 Adds ECG clustering functionality

## Improvements
- PR #569 Added exceptions
- PR #554 Upgraded namespace so that cugraph can be used for the API.
- PR #564 Update cudf type aliases
- PR #562 Remove pyarrow dependency so we inherit the one cudf uses
- PR #576 Remove adj list conversion automation from c++
- PR #587 API upgrade
- PR #585 Remove BUILD_ABI references from CI scripts
- PR #591 Adding initial GPU metrics to benchmark utils
- PR #599 Pregel BFS
- PR #601 add test for type conversion, edit createGraph_nvgraph
- PR #614 Remove unused CUDA conda labels
- PR #616 Remove c_ prefix
- PR #618 Updated Docs
- PR #619 Transition guide

## Bug Fixes
- PR #570 Temporarily disabling 2 DB tests
- PR #573 Fix pagerank test and symmetrize for cudf 0.11
- PR #574 dev env update
- PR #580 Changed hardcoded test output file to a generated tempfile file name
- PR #595 Updates to use the new RMM Python reinitialize() API
- PR #625 use destination instead of target when adding edgelist

# cuGraph 0.10.0 (16 Oct 2019)


## New Features
- PR #469 Symmetrize a COO
- PR #477 Add cuHornet as a submodule
- PR #483 Katz Centrality
- PR #524 Integrated libcypher-parser conda package into project.
- PR #493 Added C++ findMatches operator for OpenCypher query.
- PR #527 Add testing with asymmetric graph (where appropriate)
- PR #520 KCore and CoreNumber
- PR #496 Gunrock submodule + SM prelimis.
- PR #575 Added updated benchmark files that use new func wrapper pattern and asvdb

## Improvements
- PR #466 Add file splitting test; Update to reduce dask overhead
- PR #468 Remove unnecessary print statement
- PR #464 Limit initial RMM pool allocator size to 128mb so pytest can run in parallel
- PR #474 Add csv file writing, lazy compute - snmg pagerank
- PR #481 Run bfs on unweighted graphs when calling sssp
- PR #491 Use YYMMDD tag in nightly build
- PR #487 Add woverlap test, add namespace in snmg COO2CSR
- PR #531 Use new rmm python package

## Bug Fixes
- PR #458 Fix potential race condition in SSSP
- PR #471 Remove nvidia driver installation from ci/cpu/build.sh
- PR #473 Re-sync cugraph with cudf (cudf renamed the bindings directory to _lib).
- PR #480 Fixed DASK CI build script
- PR #478 Remove requirements and setup for pi
- PR #495 Fixed cuhornet and cmake for Turing cards
- PR #489 Handle negative vertex ids in renumber
- PR #519 Removed deprecated cusparse calls
- PR #522 Added the conda dev env file for 10.1
- PR #525 Update build scripts and YYMMDD tagging for nightly builds
- PR #548 Added missing cores documentation
- PR #556 Fixed recursive remote options for submodules
- PR #559 Added RMM init check so RMM free APIs are not called if not initialized


# cuGraph 0.9.0 (21 Aug 2019)

## New Features
- PR #361 Prototypes for cusort functions
- PR #357 Pagerank cpp API
- PR #366 Adds graph.degrees() function returning both in and out degree.
- PR #380 First implemention of cusort - SNMG key/value sorting
- PR #416 OpenCypher: Added C++ implementation of db_object class and assorted other classes
- PR #411 Integrate dask-cugraph in cugraph
- PR #411 Integrate dask-cugraph in cugraph #411
- PR #418 Update cusort to handle SNMG key-only sorting
- PR #423 Add Strongly Connected Components (GEMM); Weakly CC updates;
- PR #437 Streamline CUDA_REL environment variable
- PR #449 Fix local build generated file ownerships
- PR #454 Initial version of updated script to run benchmarks


## Improvements
- PR #353 Change snmg python wrapper in accordance to cpp api
- PR #362 Restructured python/cython directories and files.
- PR #365 Updates for setting device and vertex ids for snmg pagerank
- PR #383 Exposed MG pagerank solver parameters
- PR #399 Example Prototype of Strongly Connected Components using primitives
- PR #419 Version test
- PR #420 drop duplicates, remove print, compute/wait read_csv in pagerank.py
- PR #439 More efficient computation of number of vertices from edge list
- PR #445 Update view_edge_list, view_adj_list, and view_transposed_adj_list to return edge weights.
- PR #450 Add a multi-GPU section in cuGraph documentation.

## Bug Fixes
- PR #368 Bump cudf dependency versions for cugraph conda packages
- PR #354 Fixed bug in building a debug version
- PR #360 Fixed bug in snmg coo2csr causing intermittent test failures.
- PR #364 Fixed bug building or installing cugraph when conda isn't installed
- PR #375 Added a function to initialize gdf columns in cugraph #375
- PR #378 cugraph was unable to import device_of_gpu_pointer
- PR #384 Fixed bug in snmg coo2csr causing error in dask-cugraph tests.
- PR #382 Disabled vertex id check to allow Azure deployment
- PR #410 Fixed overflow error in SNMG COO2CSR
- PR #395 run omp_ge_num_threads in a parallel context
- PR #412 Fixed formatting issues in cuGraph documentation.
- PR #413 Updated python build instructions.
- PR #414 Add weights to wjaccrd.py
- PR #436 Fix Skip Test Functionality
- PR #438 Fix versions of packages in build script and conda yml
- PR #441 Import cudf_cpp.pxd instead of duplicating cudf definitions.
- PR #441 Removed redundant definitions of python dictionaries and functions.
- PR #442 Updated versions in conda environments.
- PR #442 Added except + to cython bindings to C(++) functions.
- PR #443 Fix accuracy loss issue for snmg pagerank
- PR #444 Fix warnings in strongly connected components
- PR #446 Fix permission for source (-x) and script (+x) files.
- PR #448 Import filter_unreachable
- PR #453 Re-sync cugraph with cudf (dependencies, type conversion & scatter functions).
- PR #463 Remove numba dependency and use the one from cudf

# cuGraph 0.8.0 (27 June 2019)

## New Features
- PR #287 SNMG power iteration step1
- PR #297 SNMG degree calculation
- PR #300 Personalized Page Rank
- PR #302 SNMG CSR Pagerank (cuda/C++)
- PR #315 Weakly Connected Components adapted from cuML (cuda/C++)
- PR #323 Add test skipping function to build.sh
- PR #308 SNMG python wrapper for pagerank
- PR #321 Added graph initialization functions for NetworkX compatibility.
- PR #332 Added C++ support for strings in renumbering function
- PR #325 Implement SSSP with predecessors (cuda/C++)
- PR #331 Python bindings and test for Weakly Connected Components.
- PR #339 SNMG COO2CSR (cuda/C++)
- PR #341 SSSP with predecessors (python) and function for filtering unreachable nodes in the traversal
- PR #348 Updated README for release

## Improvements
- PR #291 nvGraph is updated to use RMM instead of directly invoking cnmem functions.
- PR #286 Reorganized cugraph source directory
- PR #306 Integrated nvgraph to libcugraph.so (libnvgraph_rapids.so will not be built anymore).
- PR #306 Updated python test files to run pytest with all four RMM configurations.
- PR #321 Added check routines for input graph data vertex IDs and offsets (cugraph currently supports only 32-bit integers).
- PR #333 Various general improvements at the library level

## Bug Fixes
- PR #283 Automerge fix
- PR #291 Fixed a RMM memory allocation failure due to duplicate copies of cnmem.o
- PR #291 Fixed a cub CsrMV call error when RMM pool allocator is used.
- PR #306 Fixed cmake warnings due to library conflicts.
- PR #311 Fixed bug in SNMG degree causing failure for three gpus
- PR #309 Update conda build recipes
- PR #314 Added datasets to gitignore
- PR #322 Updates to accommodate new cudf include file locations
- PR #324 Fixed crash in WeakCC for larger graph and added adj matrix symmetry check
- PR #327 Implemented a temporary fix for the build failure due to gunrock updates.
- PR #345 Updated CMakeLists.txt to apply RUNPATH to transitive dependencies.
- PR #350 Configure Sphinx to render params correctly
- PR #359 Updates to remove libboost_system as a runtime dependency on libcugraph.so


# cuGraph 0.7.0 (10 May 2019)

## New Features
- PR #195 Added Graph.get_two_hop_neighbors() method
- PR #195 Updated Jaccard and Weighted Jaccard to accept lists of vertex pairs to compute for
- PR #202 Added methods to compute the overlap coefficient and weighted overlap coefficient
- PR #230 SNMG SPMV and helpers functions
- PR #210 Expose degree calculation kernel via python API
- PR #220 Added bindings for Nvgraph triangle counting
- PR #234 Added bindings for renumbering, modify renumbering to use RMM
- PR #246 Added bindings for subgraph extraction
- PR #250 Add local build script to mimic gpuCI
- PR #261 Add docs build script to cuGraph
- PR #301 Added build.sh script, updated CI scripts and documentation

## Improvements
- PR #157 Removed cudatoolkit dependency in setup.py
- PR #185 Update docs version
- PR #194 Open source nvgraph in cugraph repository #194
- PR #190 Added a copy option in graph creation
- PR #196 Fix typos in readme intro
- PR #207 mtx2csv script
- PR #203 Added small datasets directly in the repo
- PR #215 Simplified get_rapids_dataset_root_dir(), set a default value for the root dir
- PR #233 Added csv datasets and edited test to use cudf for reading graphs
- PR #247 Added some documentation for renumbering
- PR #252 cpp test upgrades for more convenient testing on large input
- PR #264 Add cudatoolkit conda dependency
- PR #267 Use latest release version in update-version CI script
- PR #270 Updated the README.md and CONTRIBUTING.md files
- PR #281 Updated README with algorithm list


## Bug Fixes
- PR #256 Add pip to the install, clean up conda instructions
- PR #253 Add rmm to conda configuration
- PR #226 Bump cudf dependencies to 0.7
- PR #169 Disable terminal output in sssp
- PR #191 Fix double upload bug
- PR #181 Fixed crash/rmm free error when edge values provided
- PR #193 Fixed segfault when egde values not provided
- PR #190 Fixed a memory reference counting error between cudf & cugraph
- PR #190 Fixed a language level warning (cython)
- PR #214 Removed throw exception from dtor in TC
- PR #211 Remove hardcoded dataset paths, replace with build var that can be overridden with an env var
- PR #206 Updated versions in conda envs
- PR #218 Update c_graph.pyx
- PR #224 Update erroneous comments in overlap_wrapper.pyx, woverlap_wrapper.pyx, test_louvain.py, and spectral_clustering.pyx
- PR #220 Fixed bugs in Nvgraph triangle counting
- PR #232 Fixed memory leaks in managing cudf columns.
- PR #236 Fixed issue with v0.7 nightly yml environment file.  Also updated the README to remove pip
- PR #239 Added a check to prevent a cugraph object to store two different graphs.
- PR #244 Fixed issue with nvgraph's subgraph extraction if the first vertex in the vertex list is not incident on an edge in the extracted graph
- PR #249 Fix oudated cuDF version in gpu/build.shi
- PR #262 Removed networkx conda dependency for both build and runtime
- PR #271 Removed nvgraph conda dependency
- PR #276 Removed libgdf_cffi import from bindings
- PR #288 Add boost as a conda dependency

# cuGraph 0.6.0 (22 Mar 2019)

## New Features

- PR #73 Weighted Jaccard bindings
- PR #41 RMAT graph bindings
- PR #43 Louvain binings
- PR #44 SSSP bindings
- PR #47 BSF bindings
- PR #53 New Repo structure
- PR #67 RMM Integration with rmm as as submodule
- PR #82 Spectral Clustering bindings
- PR #82 Clustering metrics binding
- PR #85 Helper functions on python Graph object
- PR #106 Add gpu/build.sh file for gpuCI

## Improvements

- PR #50 Reorganize directory structure to match cuDF
- PR #85 Deleted setup.py and setup.cfg which had been replaced
- PR #95 Code clean up
- PR #96 Relocated mmio.c and mmio.h (external files) to thirdparty/mmio
- PR #97 Updated python tests to speed them up
- PR #100 Added testing for returned vertex and edge identifiers
- PR #105 Updated python code to follow PEP8 (fixed flake8 complaints)
- PR #121 Cleaned up READEME file
- PR #130 Update conda build recipes
- PR #144 Documentation for top level functions

## Bug Fixes

- PR #48 ABI Fixes
- PR #72 Bug fix for segfault issue getting transpose from adjacency list
- PR #105 Bug fix for memory leaks and python test failures
- PR #110 Bug fix for segfault calling Louvain with only edge list
- PR #115 Fixes for changes in cudf 0.6, pick up RMM from cudf instead of thirdpary
- PR #116 Added netscience.mtx dataset to datasets.tar.gz
- PR #120 Bug fix for segfault calling spectral clustering with only edge list
- PR #123 Fixed weighted Jaccard to assume the input weights are given as a cudf.Series
- PR #152 Fix conda package version string
- PR #160 Added additional link directory to support building on CentOS-7
- PR #221 Moved two_hop_neighbors.cuh to src folder to prevent it being installed
- PR #223 Fixed compiler warning in cpp/src/cugraph.cu
- PR #284 Commented out unit test code that fails due to a cudf bug


# cuGraph 0.5.0 (28 Jan 2019)<|MERGE_RESOLUTION|>--- conflicted
+++ resolved
@@ -21,12 +21,9 @@
 - PR #952 Updated get_test_data.sh to also (optionally) download and install datasets for benchmark runs
 - PR #953 fix setting RAFT_DIR from the RAFT_PATH env var
 - PR #954 Update cuGraph error handling to use RAFT
-<<<<<<< HEAD
-- PR #959 Add support for unsigned and long types for BFS (cpp side)
-=======
+- PR #959 Add support for uint32_t and int64_t types for BFS (cpp side)
 - PR #975 Upgrade GitHub template
 - PR #976 Fix error in Graph.edges(), update cuDF rename() calls
->>>>>>> 5828b705
 
 ## Bug Fixes
 - PR #936 Update Force Atlas 2 doc and wrapper
