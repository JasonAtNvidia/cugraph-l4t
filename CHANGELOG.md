# cuGraph 0.17.0 (Date TBD)

## New Features

## Improvements

## Bug Fixes
- PR #1242 Calling gunrock cmake using explicit -D options, re-enabling C++ tests


# cuGraph 0.16.0 (21 Oct 2020)

## New Features
- PR #1098 Add new graph classes to support 2D partitioning
- PR #1124 Sub-communicator initialization for 2D partitioning support
- PR #838 Add pattern accelerator API functions and pattern accelerator API based implementations of PageRank, Katz Centrality, BFS, and SSSP
- PR #1147 Added support for NetworkX graphs as input type
- PR #1157 Louvain API update to use graph_container_t
- PR #1151 MNMG extension for pattern accelerator based PageRank, Katz Centrality, BFS, and SSSP implementations (C++ part)
- PR #1163 Integrated 2D shuffling and Louvain updates
- PR #1178 Refactored cython graph factory code to scale to additional data types
- PR #1175 Integrated 2D pagerank python/cython infra
- PR #1177 Integrated 2D bfs and sssp python/cython infra
- PR #1172 MNMG Louvain implementation

## Improvements
- PR 1081 MNMG Renumbering - sort partitions by degree
- PR 1115 Replace deprecated rmm::mr::get_default_resource with rmm::mr::get_current_device_resource
- PR #1133 added python 2D shuffling
- PR 1129 Refactored test to use common dataset and added additional doc pages
- PR 1135 SG Updates to Louvain et. al.
- PR 1132 Upgrade Thrust to latest commit
- PR #1129 Refactored test to use common dataset and added additional doc pages
- PR #1145 Simple edge list generator
- PR #1144 updated documentation and APIs
- PR #1139 MNMG Louvain Python updates, Cython cleanup
- PR #1156 Add aarch64 gencode support
- PR #1149 Parquet read and concat within workers
- PR #1152 graph container cleanup, added arg for instantiating legacy types and switch statements to factory function
- PR #1164 MG symmetrize and conda env updates
- PR #1162 enhanced networkx testing
- PR #1169 Added RAPIDS cpp packages to cugraph dev env
- PR #1165 updated remaining algorithms to be NetworkX compatible
- PR #1176 Update ci/local/README.md
- PR #1184 BLD getting latest tags
- PR #1222 Added min CUDA version check to MG Louvain
- PR #1217 NetworkX Transition doc
- PR #1223 Update mnmg docs
- PR #1230 Improve gpuCI scripts

## Bug Fixes
- PR #1131 Show style checker errors with set +e
- PR #1150 Update RAFT git tag
- PR #1155 Remove RMM library dependency and CXX11 ABI handling
- PR #1158 Pass size_t* & size_t* instead of size_t[] & int[] for raft allgatherv's input parameters recvcounts & displs
- PR #1168 Disabled MG tests on single GPU
- PR #1166 Fix misspelling of function calls in asserts causing debug build to fail
- PR #1180 BLD Adopt RAFT model for cuhornet dependency
- PR #1181 Fix notebook error handling in CI
- PR #1199 BUG segfault in python test suite
- PR #1186 BLD Installing raft headers under cugraph
- PR #1192 Fix benchmark notes and documentation issues in graph.py
- PR #1196 Move subcomms init outside of individual algorithm functions
- PR #1198 Remove deprecated call to from_gpu_matrix
- PR #1174 Fix bugs in MNMG pattern accelerators and pattern accelerator based implementations of MNMG PageRank, BFS, and SSSP
- PR #1233 Temporarily disabling C++ tests for 0.16
<<<<<<< HEAD
- PR #1241 Fix a bug in personalized PageRank with the new graph primitives API.
=======
- PR #1240 Require `ucx-proc=*=gpu`
>>>>>>> 64507292


# cuGraph 0.15.0 (26 Aug 2020)

## New Features
- PR #940 Add MG Batch BC
- PR #937 Add wrapper for gunrock HITS algorithm
- PR #939 Updated Notebooks to include new features and benchmarks
- PR #944 MG pagerank (dask)
- PR #947 MG pagerank (CUDA)
- PR #826 Bipartite Graph python API
- PR #963 Renumbering refactor, add multi GPU support
- PR #964 MG BFS (CUDA)
- PR #990 MG Consolidation
- PR #993 Add persistent Handle for Comms
- PR #979 Add hypergraph implementation to convert DataFrames into Graphs
- PR #1010 MG BFS (dask)
- PR #1018 MG personalized pagerank
- PR #1047 Updated select tests to use new dataset list that includes asymmetric directed graph
- PR #1090 Add experimental Leiden function
- PR #1077 Updated/added copyright notices, added copyright CI check from cuml
- PR #1100 Add support for new build process (Project Flash)
- PR #1093 New benchmarking notebook

## Improvements
- PR #898 Add Edge Betweenness Centrality, and endpoints to BC
- PR #913 Eliminate `rmm.device_array` usage
- PR #903 Add short commit hash to conda package
- PR #920 modify bfs test, update graph number_of_edges, update storage of transposedAdjList in Graph
- PR #933 Update mg_degree to use raft, add python tests
- PR #930 rename test_utils.h to utilities/test_utils.hpp and remove thrust dependency
- PR #934 Update conda dev environment.yml dependencies to 0.15
- PR #942 Removed references to deprecated RMM headers.
- PR #941 Regression python/cudf fix
- PR #945 Simplified benchmark --no-rmm-reinit option, updated default options
- PR #946 Install meta packages for dependencies
- PR #952 Updated get_test_data.sh to also (optionally) download and install datasets for benchmark runs
- PR #953 fix setting RAFT_DIR from the RAFT_PATH env var
- PR #954 Update cuGraph error handling to use RAFT
- PR #968 Add build script for CI benchmark integration
- PR #959 Add support for uint32_t and int64_t types for BFS (cpp side)
- PR #962 Update dask pagerank
- PR #975 Upgrade GitHub template
- PR #976 Fix error in Graph.edges(), update cuDF rename() calls
- PR #977 Update force_atlas2 to call on_train_end after iterating
- PR #980 Replace nvgraph Spectral Clustering (SC) functionality with RAFT SC
- PR #987 Move graph out of experimental namespace
- PR #984 Removing codecov until we figure out how to interpret failures that block CI
- PR #985 Add raft handle to BFS, BC and edge BC
- PR #991 Update conda upload versions for new supported CUDA/Python
- PR #988 Add clang and clang tools to the conda env
- PR #997 Update setup.cfg to run pytests under cugraph tests directory only
- PR #1007 Add tolerance support to MG Pagerank and fix
- PR #1009 Update benchmarks script to include requirements used
- PR #1014 Fix benchmarks script variable name
- PR #1021 Update cuGraph to use RAFT CUDA utilities
- PR #1019 Remove deprecated CUDA library calls
- PR #1024 Updated condata environment YML files
- PR #1026 update chunksize for mnmg, remove files and unused code
- PR #1028 Update benchmarks script to use ASV_LABEL
- PR #1030 MG directory org and documentation
- PR #1020 Updated Louvain to honor max_level, ECG now calls Louvain for 1 level, then full run.
- PR #1031 MG notebook
- PR #1034 Expose resolution (gamma) parameter in Louvain
- PR #1037 Centralize test main function and replace usage of deprecated `cnmem_memory_resource`
- PR #1041 Use S3 bucket directly for benchmark plugin
- PR #1056 Fix MG BFS performance
- PR #1062 Compute max_vertex_id in mnmg local data computation
- PR #1068 Remove unused thirdparty code
- PR #1105 Update `master` references to `main`

## Bug Fixes
- PR #936 Update Force Atlas 2 doc and wrapper
- PR #938 Quote conda installs to avoid bash interpretation
- PR #966 Fix build error (debug mode)
- PR #983 Fix offset calculation in COO to CSR
- PR #989: Fix issue with incorrect docker image being used in local build script
- PR #992 Fix unrenumber of predecessor
- PR #1008 Fix for cudf updates disabling iteration of Series/Columns/Index
- PR #1012 Fix Local build script README
- PR #1017 Fix more mg bugs
- PR #1022 Fix support for using a cudf.DataFrame with a MG graph
- PR #1025: Explicitly skip raft test folder for pytest 6.0.0
- PR #1027 Fix documentation
- PR #1033 Fix reparition error in big datasets, updated coroutine, fixed warnings
- PR #1036 Fixed benchmarks for new renumbering API, updated comments, added quick test-only benchmark run to CI
- PR #1040 Fix spectral clustering renumbering issue
- PR #1057 Updated raft dependency to pull fixes on cusparse selection in CUDA 11
- PR #1066 Update cugunrock to not build for unsupported CUDA architectures
- PR #1069 Fixed CUDA 11 Pagerank crash, by replacing CUB's SpMV with raft's.
- PR #1083 Fix NBs to run in nightly test run, update renumbering text, cleanup
- PR #1087 Updated benchmarks README to better describe how to get plugin, added rapids-pytest-benchmark plugin to conda dev environments
- PR #1101 Removed unnecessary device-to-host copy which caused a performance regression
- PR #1106 Added new release.ipynb to notebook test skip list
- PR #1125 Patch Thrust to workaround `CUDA_CUB_RET_IF_FAIL` macro clearing CUDA errors


# cuGraph 0.14.0 (03 Jun 2020)

## New Features
- PR #756 Add Force Atlas 2 layout
- PR #822 Added new functions in python graph class, similar to networkx
- PR #840 MG degree
- PR #875 UVM notebook
- PR #881 Raft integration infrastructure

## Improvements
- PR #917 Remove gunrock option from Betweenness Centrality
- PR #764 Updated sssp and bfs with GraphCSR, removed gdf_column, added nullptr weights test for sssp
- PR #765 Remove gdf_column from connected components
- PR #780 Remove gdf_column from cuhornet features
- PR #781 Fix compiler argument syntax for ccache
- PR #782 Use Cython's `new_build_ext` (if available)
- PR #788 Added options and config file to enable codecov
- PR #793 Fix legacy cudf imports/cimports
- PR #798 Edit return graph type in algorithms return graphs
- PR #799 Refactored graph class with RAII
- PR #802 Removed use of gdf_column from db code
- PR #803 Enable Ninja build
- PR #804 Cythonize in parallel
- PR #807 Updating the Python docs
- PR #817 Add native Betweenness Centrality with sources subset
- PR #818 Initial version of new "benchmarks" folder
- PR #820 MG infra and all-gather smoke test
- PR #823 Remove gdf column from nvgraph
- PR #829 Updated README and CONTRIBUTIOIN docs
- PR #831 Updated Notebook - Added K-Truss, ECG, and Betweenness Centrality
- PR #832 Removed RMM ALLOC from db subtree
- PR #833 Update graph functions to use new Graph class
- PR #834 Updated local gpuci build
- PR #836 Remove SNMG code
- PR #845 Add .clang-format & format all files
- PR #859 Updated main docs
- PR #862 Katz Centrality : Auto calculation of alpha parameter if set to none
- PR #865 Added C++ docs
- PR #866 Use RAII graph class in KTruss
- PR #867 Updates to support the latest flake8 version
- PR #874 Update setup.py to use custom clean command
- PR #876 Add BFS C++ tests
- PR #878 Updated build script
- PR #887 Updates test to common datasets
- PR #879 Add docs build script to repository
- PR #880 Remove remaining gdf_column references
- PR #882 Add Force Atlas 2 to benchmarks
- PR #891 A few gdf_column stragglers
- PR #893 Add external_repositories dir and raft symlink to .gitignore
- PR #897 Remove RMM ALLOC calls
- PR #899 Update include paths to remove deleted cudf headers
- PR #906 Update Louvain notebook
- PR #948 Move doc customization scripts to Jenkins

## Bug Fixes
- PR #927 Update scikit learn dependency
- PR #916 Fix CI error on Force Atlas 2 test
- PR #763 Update RAPIDS conda dependencies to v0.14
- PR #795 Fix some documentation
- PR #800 Fix bfs error in optimization path
- PR #825 Fix outdated CONTRIBUTING.md
- PR #827 Fix indexing CI errors due to cudf updates
- PR #844 Fixing tests, converting __getitem__ calls to .iloc
- PR #851 Removed RMM from tests
- PR #852 Fix BFS Notebook
- PR #855 Missed a file in the original SNMG PR
- PR #860 Fix all Notebooks
- PR #870 Fix Louvain
- PR #889 Added missing conftest.py file to benchmarks dir
- PR #896 mg dask infrastructure fixes
- PR #907 Fix bfs directed missing vertices
- PR #911 Env and changelog update
- PR #923 Updated pagerank with @afender 's temp fix for double-free crash
- PR #928 Fix scikit learn test install to work with libgcc-ng 7.3
- PR 935 Merge
- PR #956 Use new gpuCI image in local build script


# cuGraph 0.13.0 (31 Mar 2020)

## New Features
- PR #736 cuHornet KTruss integration
- PR #735 Integration gunrock's betweenness centrality
- PR #760 cuHornet Weighted KTruss

## Improvements
- PR #688 Cleanup datasets after testing on gpuCI
- PR #694 Replace the expensive cudaGetDeviceProperties call in triangle counting with cheaper cudaDeviceGetAttribute calls
- PR #701 Add option to filter datasets and tests when run from CI
- PR #715 Added new YML file for CUDA 10.2
- PR #719 Updated docs to remove CUDA 9.2 and add CUDA 10.2
- PR #720 Updated error messages
- PR #722 Refactor graph to remove gdf_column
- PR #723 Added notebook testing to gpuCI gpu build
- PR #734 Updated view_edge_list for Graph, added unrenumbering test, fixed column access issues
- PR #738 Move tests directory up a level
- PR #739 Updated Notebooks
- PR #740 added utility to extract paths from SSSP/BFS results
- PR #742 Rremove gdf column from jaccard
- PR #741 Added documentation for running and adding new benchmarks and shell script to automate
- PR #747 updated viewing of graph, datatypecasting and two hop neighbor unrenumbering for multi column
- PR #766 benchmark script improvements/refactorings: separate ETL steps, averaging, cleanup

## Bug Fixes
- PR #697 Updated versions in conda environments.
- PR #692 Add check after opening golden result files in C++ Katz Centrality tests.
- PR #702 Add libcypher include path to target_include_directories
- PR #716 Fixed bug due to disappearing get_column_data_ptr function in cudf
- PR #726 Fixed SSSP notebook issues in last cell
- PR #728 Temporary fix for dask attribute error issue
- PR #733 Fixed multi-column renumbering issues with indexes
- PR #746 Dask + Distributed 2.12.0+
- PR #753 ECG Error
- PR #758 Fix for graph comparison failure
- PR #761 Added flag to not treat deprecation warnings as errors, for now
- PR #771 Added unrenumbering in wcc and scc. Updated tests to compare vertices of largest component
- PR #774 Raise TypeError if a DiGraph is used with spectral*Clustering()

# cuGraph 0.12.0 (04 Feb 2020)

## New Features
- PR #628 Add (Di)Graph constructor from Multi(Di)Graph
- PR #630 Added ECG clustering
- PR #636 Added Multi-column renumbering support

## Improvements
- PR #640 remove gdf_column in sssp
- PR #629 get rid of gdf_column in pagerank
- PR #641 Add codeowners
- PR #646 Skipping all tests in test_bfs_bsp.py since SG BFS is not formally supported
- PR #652 Remove gdf_column in BFS
- PR #660 enable auto renumbering
- PR #664 Added support for Louvain early termination.
- PR #667 Drop `cython` from run requirements in conda recipe
- PR #666 Incorporate multicolumn renumbering in python graph class for Multi(Di)Graph
- PR #685 Avoid deep copy in index reset

## Bug Fixes
- PR #634 renumber vertex ids passed in analytics
- PR #649 Change variable names in wjaccard and woverlap to avoid exception
- PR #651 fix cudf error in katz wrapper and test nstart
- PR #663 Replaced use of cudf._lib.gdf_dtype_from_value based on cudf refactoring
- PR #670 Use cudf pandas version
- PR #672 fix snmg pagerank based on cudf Buffer changes
- PR #681 fix column length mismatch cudf issue
- PR #684 Deprecated cudf calls
- PR #686 Balanced cut fix
- PR #689 Check graph input type, disable Multi(Di)Graph, add cugraph.from_cudf_edgelist


# cuGraph 0.11.0 (11 Dec 2019)

## New Features
- PR #588 Python graph class and related changes
- PR #630 Adds ECG clustering functionality

## Improvements
- PR #569 Added exceptions
- PR #554 Upgraded namespace so that cugraph can be used for the API.
- PR #564 Update cudf type aliases
- PR #562 Remove pyarrow dependency so we inherit the one cudf uses
- PR #576 Remove adj list conversion automation from c++
- PR #587 API upgrade
- PR #585 Remove BUILD_ABI references from CI scripts
- PR #591 Adding initial GPU metrics to benchmark utils
- PR #599 Pregel BFS
- PR #601 add test for type conversion, edit createGraph_nvgraph
- PR #614 Remove unused CUDA conda labels
- PR #616 Remove c_ prefix
- PR #618 Updated Docs
- PR #619 Transition guide

## Bug Fixes
- PR #570 Temporarily disabling 2 DB tests
- PR #573 Fix pagerank test and symmetrize for cudf 0.11
- PR #574 dev env update
- PR #580 Changed hardcoded test output file to a generated tempfile file name
- PR #595 Updates to use the new RMM Python reinitialize() API
- PR #625 use destination instead of target when adding edgelist

# cuGraph 0.10.0 (16 Oct 2019)


## New Features
- PR #469 Symmetrize a COO
- PR #477 Add cuHornet as a submodule
- PR #483 Katz Centrality
- PR #524 Integrated libcypher-parser conda package into project.
- PR #493 Added C++ findMatches operator for OpenCypher query.
- PR #527 Add testing with asymmetric graph (where appropriate)
- PR #520 KCore and CoreNumber
- PR #496 Gunrock submodule + SM prelimis.
- PR #575 Added updated benchmark files that use new func wrapper pattern and asvdb

## Improvements
- PR #466 Add file splitting test; Update to reduce dask overhead
- PR #468 Remove unnecessary print statement
- PR #464 Limit initial RMM pool allocator size to 128mb so pytest can run in parallel
- PR #474 Add csv file writing, lazy compute - snmg pagerank
- PR #481 Run bfs on unweighted graphs when calling sssp
- PR #491 Use YYMMDD tag in nightly build
- PR #487 Add woverlap test, add namespace in snmg COO2CSR
- PR #531 Use new rmm python package

## Bug Fixes
- PR #458 Fix potential race condition in SSSP
- PR #471 Remove nvidia driver installation from ci/cpu/build.sh
- PR #473 Re-sync cugraph with cudf (cudf renamed the bindings directory to _lib).
- PR #480 Fixed DASK CI build script
- PR #478 Remove requirements and setup for pi
- PR #495 Fixed cuhornet and cmake for Turing cards
- PR #489 Handle negative vertex ids in renumber
- PR #519 Removed deprecated cusparse calls
- PR #522 Added the conda dev env file for 10.1
- PR #525 Update build scripts and YYMMDD tagging for nightly builds
- PR #548 Added missing cores documentation
- PR #556 Fixed recursive remote options for submodules
- PR #559 Added RMM init check so RMM free APIs are not called if not initialized


# cuGraph 0.9.0 (21 Aug 2019)

## New Features
- PR #361 Prototypes for cusort functions
- PR #357 Pagerank cpp API
- PR #366 Adds graph.degrees() function returning both in and out degree.
- PR #380 First implemention of cusort - SNMG key/value sorting
- PR #416 OpenCypher: Added C++ implementation of db_object class and assorted other classes
- PR #411 Integrate dask-cugraph in cugraph
- PR #411 Integrate dask-cugraph in cugraph #411
- PR #418 Update cusort to handle SNMG key-only sorting
- PR #423 Add Strongly Connected Components (GEMM); Weakly CC updates;
- PR #437 Streamline CUDA_REL environment variable
- PR #449 Fix local build generated file ownerships
- PR #454 Initial version of updated script to run benchmarks


## Improvements
- PR #353 Change snmg python wrapper in accordance to cpp api
- PR #362 Restructured python/cython directories and files.
- PR #365 Updates for setting device and vertex ids for snmg pagerank
- PR #383 Exposed MG pagerank solver parameters
- PR #399 Example Prototype of Strongly Connected Components using primitives
- PR #419 Version test
- PR #420 drop duplicates, remove print, compute/wait read_csv in pagerank.py
- PR #439 More efficient computation of number of vertices from edge list
- PR #445 Update view_edge_list, view_adj_list, and view_transposed_adj_list to return edge weights.
- PR #450 Add a multi-GPU section in cuGraph documentation.

## Bug Fixes
- PR #368 Bump cudf dependency versions for cugraph conda packages
- PR #354 Fixed bug in building a debug version
- PR #360 Fixed bug in snmg coo2csr causing intermittent test failures.
- PR #364 Fixed bug building or installing cugraph when conda isn't installed
- PR #375 Added a function to initialize gdf columns in cugraph #375
- PR #378 cugraph was unable to import device_of_gpu_pointer
- PR #384 Fixed bug in snmg coo2csr causing error in dask-cugraph tests.
- PR #382 Disabled vertex id check to allow Azure deployment
- PR #410 Fixed overflow error in SNMG COO2CSR
- PR #395 run omp_ge_num_threads in a parallel context
- PR #412 Fixed formatting issues in cuGraph documentation.
- PR #413 Updated python build instructions.
- PR #414 Add weights to wjaccrd.py
- PR #436 Fix Skip Test Functionality
- PR #438 Fix versions of packages in build script and conda yml
- PR #441 Import cudf_cpp.pxd instead of duplicating cudf definitions.
- PR #441 Removed redundant definitions of python dictionaries and functions.
- PR #442 Updated versions in conda environments.
- PR #442 Added except + to cython bindings to C(++) functions.
- PR #443 Fix accuracy loss issue for snmg pagerank
- PR #444 Fix warnings in strongly connected components
- PR #446 Fix permission for source (-x) and script (+x) files.
- PR #448 Import filter_unreachable
- PR #453 Re-sync cugraph with cudf (dependencies, type conversion & scatter functions).
- PR #463 Remove numba dependency and use the one from cudf

# cuGraph 0.8.0 (27 June 2019)

## New Features
- PR #287 SNMG power iteration step1
- PR #297 SNMG degree calculation
- PR #300 Personalized Page Rank
- PR #302 SNMG CSR Pagerank (cuda/C++)
- PR #315 Weakly Connected Components adapted from cuML (cuda/C++)
- PR #323 Add test skipping function to build.sh
- PR #308 SNMG python wrapper for pagerank
- PR #321 Added graph initialization functions for NetworkX compatibility.
- PR #332 Added C++ support for strings in renumbering function
- PR #325 Implement SSSP with predecessors (cuda/C++)
- PR #331 Python bindings and test for Weakly Connected Components.
- PR #339 SNMG COO2CSR (cuda/C++)
- PR #341 SSSP with predecessors (python) and function for filtering unreachable nodes in the traversal
- PR #348 Updated README for release

## Improvements
- PR #291 nvGraph is updated to use RMM instead of directly invoking cnmem functions.
- PR #286 Reorganized cugraph source directory
- PR #306 Integrated nvgraph to libcugraph.so (libnvgraph_rapids.so will not be built anymore).
- PR #306 Updated python test files to run pytest with all four RMM configurations.
- PR #321 Added check routines for input graph data vertex IDs and offsets (cugraph currently supports only 32-bit integers).
- PR #333 Various general improvements at the library level

## Bug Fixes
- PR #283 Automerge fix
- PR #291 Fixed a RMM memory allocation failure due to duplicate copies of cnmem.o
- PR #291 Fixed a cub CsrMV call error when RMM pool allocator is used.
- PR #306 Fixed cmake warnings due to library conflicts.
- PR #311 Fixed bug in SNMG degree causing failure for three gpus
- PR #309 Update conda build recipes
- PR #314 Added datasets to gitignore
- PR #322 Updates to accommodate new cudf include file locations
- PR #324 Fixed crash in WeakCC for larger graph and added adj matrix symmetry check
- PR #327 Implemented a temporary fix for the build failure due to gunrock updates.
- PR #345 Updated CMakeLists.txt to apply RUNPATH to transitive dependencies.
- PR #350 Configure Sphinx to render params correctly
- PR #359 Updates to remove libboost_system as a runtime dependency on libcugraph.so


# cuGraph 0.7.0 (10 May 2019)

## New Features
- PR #195 Added Graph.get_two_hop_neighbors() method
- PR #195 Updated Jaccard and Weighted Jaccard to accept lists of vertex pairs to compute for
- PR #202 Added methods to compute the overlap coefficient and weighted overlap coefficient
- PR #230 SNMG SPMV and helpers functions
- PR #210 Expose degree calculation kernel via python API
- PR #220 Added bindings for Nvgraph triangle counting
- PR #234 Added bindings for renumbering, modify renumbering to use RMM
- PR #246 Added bindings for subgraph extraction
- PR #250 Add local build script to mimic gpuCI
- PR #261 Add docs build script to cuGraph
- PR #301 Added build.sh script, updated CI scripts and documentation

## Improvements
- PR #157 Removed cudatoolkit dependency in setup.py
- PR #185 Update docs version
- PR #194 Open source nvgraph in cugraph repository #194
- PR #190 Added a copy option in graph creation
- PR #196 Fix typos in readme intro
- PR #207 mtx2csv script
- PR #203 Added small datasets directly in the repo
- PR #215 Simplified get_rapids_dataset_root_dir(), set a default value for the root dir
- PR #233 Added csv datasets and edited test to use cudf for reading graphs
- PR #247 Added some documentation for renumbering
- PR #252 cpp test upgrades for more convenient testing on large input
- PR #264 Add cudatoolkit conda dependency
- PR #267 Use latest release version in update-version CI script
- PR #270 Updated the README.md and CONTRIBUTING.md files
- PR #281 Updated README with algorithm list


## Bug Fixes
- PR #256 Add pip to the install, clean up conda instructions
- PR #253 Add rmm to conda configuration
- PR #226 Bump cudf dependencies to 0.7
- PR #169 Disable terminal output in sssp
- PR #191 Fix double upload bug
- PR #181 Fixed crash/rmm free error when edge values provided
- PR #193 Fixed segfault when egde values not provided
- PR #190 Fixed a memory reference counting error between cudf & cugraph
- PR #190 Fixed a language level warning (cython)
- PR #214 Removed throw exception from dtor in TC
- PR #211 Remove hardcoded dataset paths, replace with build var that can be overridden with an env var
- PR #206 Updated versions in conda envs
- PR #218 Update c_graph.pyx
- PR #224 Update erroneous comments in overlap_wrapper.pyx, woverlap_wrapper.pyx, test_louvain.py, and spectral_clustering.pyx
- PR #220 Fixed bugs in Nvgraph triangle counting
- PR #232 Fixed memory leaks in managing cudf columns.
- PR #236 Fixed issue with v0.7 nightly yml environment file.  Also updated the README to remove pip
- PR #239 Added a check to prevent a cugraph object to store two different graphs.
- PR #244 Fixed issue with nvgraph's subgraph extraction if the first vertex in the vertex list is not incident on an edge in the extracted graph
- PR #249 Fix oudated cuDF version in gpu/build.shi
- PR #262 Removed networkx conda dependency for both build and runtime
- PR #271 Removed nvgraph conda dependency
- PR #276 Removed libgdf_cffi import from bindings
- PR #288 Add boost as a conda dependency

# cuGraph 0.6.0 (22 Mar 2019)

## New Features

- PR #73 Weighted Jaccard bindings
- PR #41 RMAT graph bindings
- PR #43 Louvain binings
- PR #44 SSSP bindings
- PR #47 BSF bindings
- PR #53 New Repo structure
- PR #67 RMM Integration with rmm as as submodule
- PR #82 Spectral Clustering bindings
- PR #82 Clustering metrics binding
- PR #85 Helper functions on python Graph object
- PR #106 Add gpu/build.sh file for gpuCI

## Improvements

- PR #50 Reorganize directory structure to match cuDF
- PR #85 Deleted setup.py and setup.cfg which had been replaced
- PR #95 Code clean up
- PR #96 Relocated mmio.c and mmio.h (external files) to thirdparty/mmio
- PR #97 Updated python tests to speed them up
- PR #100 Added testing for returned vertex and edge identifiers
- PR #105 Updated python code to follow PEP8 (fixed flake8 complaints)
- PR #121 Cleaned up READEME file
- PR #130 Update conda build recipes
- PR #144 Documentation for top level functions

## Bug Fixes

- PR #48 ABI Fixes
- PR #72 Bug fix for segfault issue getting transpose from adjacency list
- PR #105 Bug fix for memory leaks and python test failures
- PR #110 Bug fix for segfault calling Louvain with only edge list
- PR #115 Fixes for changes in cudf 0.6, pick up RMM from cudf instead of thirdpary
- PR #116 Added netscience.mtx dataset to datasets.tar.gz
- PR #120 Bug fix for segfault calling spectral clustering with only edge list
- PR #123 Fixed weighted Jaccard to assume the input weights are given as a cudf.Series
- PR #152 Fix conda package version string
- PR #160 Added additional link directory to support building on CentOS-7
- PR #221 Moved two_hop_neighbors.cuh to src folder to prevent it being installed
- PR #223 Fixed compiler warning in cpp/src/cugraph.cu
- PR #284 Commented out unit test code that fails due to a cudf bug


# cuGraph 0.5.0 (28 Jan 2019)<|MERGE_RESOLUTION|>--- conflicted
+++ resolved
@@ -64,11 +64,8 @@
 - PR #1198 Remove deprecated call to from_gpu_matrix
 - PR #1174 Fix bugs in MNMG pattern accelerators and pattern accelerator based implementations of MNMG PageRank, BFS, and SSSP
 - PR #1233 Temporarily disabling C++ tests for 0.16
-<<<<<<< HEAD
+- PR #1240 Require `ucx-proc=*=gpu`
 - PR #1241 Fix a bug in personalized PageRank with the new graph primitives API.
-=======
-- PR #1240 Require `ucx-proc=*=gpu`
->>>>>>> 64507292
 
 
 # cuGraph 0.15.0 (26 Aug 2020)
