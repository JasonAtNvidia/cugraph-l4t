# cuGraph 0.15.0 (Date TBD)

## New Features
- PR #937 Add wrapper for gunrock HITS algorithm
- PR #939 Updated Notebooks to include new features and benchmarks

## Improvements
- PR #898 Add Edge Betweenness Centrality, and endpoints to BC
- PR #913 Eliminate `rmm.device_array` usage
- PR #903 Add short commit hash to conda package
- PR #920 modify bfs test, update graph number_of_edges, update storage of transposedAdjList in Graph
- PR #933 Update opg_degree to use raft, add python tests
- PR #930 rename test_utils.h to utilities/test_utils.hpp and remove thrust dependency
- PR #934 Update conda dev environment.yml dependencies to 0.15
- PR #942 Removed references to deprecated RMM headers.
- PR #941 Regression python/cudf fix
<<<<<<< HEAD
- PR #946 Install meta packages for dependencies
=======
- PR #945 Simplified benchmark --no-rmm-reinit option, updated default options
>>>>>>> c29c3e35

## Bug Fixes
- PR #936 Update Force Atlas 2 doc and wrapper
- PR #938 Quote conda installs to avoid bash interpretation

# cuGraph 0.14.0 (03 Jun 2020)

## New Features
- PR #756 Add Force Atlas 2 layout
- PR #822 Added new functions in python graph class, similar to networkx
- PR #840 OPG degree
- PR #875 UVM notebook
- PR #881 Raft integration infrastructure

## Improvements
- PR #917 Remove gunrock option from Betweenness Centrality
- PR #764 Updated sssp and bfs with GraphCSR, removed gdf_column, added nullptr weights test for sssp
- PR #765 Remove gdf_column from connected components
- PR #780 Remove gdf_column from cuhornet features
- PR #781 Fix compiler argument syntax for ccache
- PR #782 Use Cython's `new_build_ext` (if available)
- PR #788 Added options and config file to enable codecov
- PR #793 Fix legacy cudf imports/cimports
- PR #798 Edit return graph type in algorithms return graphs
- PR #799 Refactored graph class with RAII
- PR #802 Removed use of gdf_column from db code
- PR #803 Enable Ninja build
- PR #804 Cythonize in parallel
- PR #807 Updating the Python docs
- PR #817 Add native Betweenness Centrality with sources subset
- PR #818 Initial version of new "benchmarks" folder
- PR #820 OPG infra and all-gather smoke test
- PR #823 Remove gdf column from nvgraph
- PR #829 Updated README and CONTRIBUTIOIN docs
- PR #831 Updated Notebook - Added K-Truss, ECG, and Betweenness Centrality
- PR #832 Removed RMM ALLOC from db subtree
- PR #833 Update graph functions to use new Graph class
- PR #834 Updated local gpuci build
- PR #836 Remove SNMG code
- PR #845 Add .clang-format & format all files
- PR #859 Updated main docs
- PR #862 Katz Centrality : Auto calculation of alpha parameter if set to none
- PR #865 Added C++ docs
- PR #866 Use RAII graph class in KTruss
- PR #867 Updates to support the latest flake8 version
- PR #874 Update setup.py to use custom clean command
- PR #876 Add BFS C++ tests
- PR #878 Updated build script
- PR #887 Updates test to common datasets
- PR #879 Add docs build script to repository
- PR #880 Remove remaining gdf_column references
- PR #882 Add Force Atlas 2 to benchmarks
- PR #891 A few gdf_column stragglers
- PR #893 Add external_repositories dir and raft symlink to .gitignore
- PR #897 Remove RMM ALLOC calls
- PR #899 Update include paths to remove deleted cudf headers
- PR #906 Update Louvain notebook
- PR #948 Move doc customization scripts to Jenkins

## Bug Fixes
- PR #927 Update scikit learn dependency
- PR #916 Fix CI error on Force Atlas 2 test
- PR #763 Update RAPIDS conda dependencies to v0.14
- PR #795 Fix some documentation
- PR #800 Fix bfs error in optimization path
- PR #825 Fix outdated CONTRIBUTING.md
- PR #827 Fix indexing CI errors due to cudf updates
- PR #844 Fixing tests, converting __getitem__ calls to .iloc
- PR #851 Removed RMM from tests
- PR #852 Fix BFS Notebook
- PR #855 Missed a file in the original SNMG PR
- PR #860 Fix all Notebooks
- PR #870 Fix Louvain
- PR #889 Added missing conftest.py file to benchmarks dir
- PR #896 opg dask infrastructure fixes
- PR #907 Fix bfs directed missing vertices
- PR #911 Env and changelog update
- PR #923 Updated pagerank with @afender 's temp fix for double-free crash
- PR #928 Fix scikit learn test install to work with libgcc-ng 7.3
- PR 935 Merge

# cuGraph 0.13.0 (31 Mar 2020)

## New Features
- PR #736 cuHornet KTruss integration
- PR #735 Integration gunrock's betweenness centrality
- PR #760 cuHornet Weighted KTruss

## Improvements
- PR #688 Cleanup datasets after testing on gpuCI
- PR #694 Replace the expensive cudaGetDeviceProperties call in triangle counting with cheaper cudaDeviceGetAttribute calls
- PR #701 Add option to filter datasets and tests when run from CI
- PR #715 Added new YML file for CUDA 10.2
- PR #719 Updated docs to remove CUDA 9.2 and add CUDA 10.2
- PR #720 Updated error messages
- PR #722 Refactor graph to remove gdf_column
- PR #723 Added notebook testing to gpuCI gpu build
- PR #734 Updated view_edge_list for Graph, added unrenumbering test, fixed column access issues
- PR #738 Move tests directory up a level
- PR #739 Updated Notebooks
- PR #740 added utility to extract paths from SSSP/BFS results
- PR #742 Rremove gdf column from jaccard
- PR #741 Added documentation for running and adding new benchmarks and shell script to automate
- PR #747 updated viewing of graph, datatypecasting and two hop neighbor unrenumbering for multi column
- PR #766 benchmark script improvements/refactorings: separate ETL steps, averaging, cleanup

## Bug Fixes
- PR #697 Updated versions in conda environments.
- PR #692 Add check after opening golden result files in C++ Katz Centrality tests.
- PR #702 Add libcypher include path to target_include_directories
- PR #716 Fixed bug due to disappearing get_column_data_ptr function in cudf
- PR #726 Fixed SSSP notebook issues in last cell
- PR #728 Temporary fix for dask attribute error issue
- PR #733 Fixed multi-column renumbering issues with indexes
- PR #746 Dask + Distributed 2.12.0+
- PR #753 ECG Error
- PR #758 Fix for graph comparison failure
- PR #761 Added flag to not treat deprecation warnings as errors, for now
- PR #771 Added unrenumbering in wcc and scc. Updated tests to compare vertices of largest component
- PR #774 Raise TypeError if a DiGraph is used with spectral*Clustering()

# cuGraph 0.12.0 (04 Feb 2020)

## New Features
- PR #628 Add (Di)Graph constructor from Multi(Di)Graph
- PR #630 Added ECG clustering
- PR #636 Added Multi-column renumbering support

## Improvements
- PR #640 remove gdf_column in sssp
- PR #629 get rid of gdf_column in pagerank
- PR #641 Add codeowners
- PR #646 Skipping all tests in test_bfs_bsp.py since SG BFS is not formally supported
- PR #652 Remove gdf_column in BFS
- PR #660 enable auto renumbering
- PR #664 Added support for Louvain early termination.
- PR #667 Drop `cython` from run requirements in conda recipe
- PR #666 Incorporate multicolumn renumbering in python graph class for Multi(Di)Graph
- PR #685 Avoid deep copy in index reset

## Bug Fixes
- PR #634 renumber vertex ids passed in analytics
- PR #649 Change variable names in wjaccard and woverlap to avoid exception
- PR #651 fix cudf error in katz wrapper and test nstart
- PR #663 Replaced use of cudf._lib.gdf_dtype_from_value based on cudf refactoring
- PR #670 Use cudf pandas version
- PR #672 fix snmg pagerank based on cudf Buffer changes
- PR #681 fix column length mismatch cudf issue
- PR #684 Deprecated cudf calls
- PR #686 Balanced cut fix
- PR #689 Check graph input type, disable Multi(Di)Graph, add cugraph.from_cudf_edgelist


# cuGraph 0.11.0 (11 Dec 2019)

## New Features
- PR #588 Python graph class and related changes
- PR #630 Adds ECG clustering functionality

## Improvements
- PR #569 Added exceptions
- PR #554 Upgraded namespace so that cugraph can be used for the API.
- PR #564 Update cudf type aliases
- PR #562 Remove pyarrow dependency so we inherit the one cudf uses
- PR #576 Remove adj list conversion automation from c++
- PR #587 API upgrade
- PR #585 Remove BUILD_ABI references from CI scripts
- PR #591 Adding initial GPU metrics to benchmark utils
- PR #599 Pregel BFS
- PR #601 add test for type conversion, edit createGraph_nvgraph
- PR #614 Remove unused CUDA conda labels
- PR #616 Remove c_ prefix
- PR #618 Updated Docs
- PR #619 Transition guide

## Bug Fixes
- PR #570 Temporarily disabling 2 DB tests
- PR #573 Fix pagerank test and symmetrize for cudf 0.11
- PR #574 dev env update
- PR #580 Changed hardcoded test output file to a generated tempfile file name
- PR #595 Updates to use the new RMM Python reinitialize() API
- PR #625 use destination instead of target when adding edgelist

# cuGraph 0.10.0 (16 Oct 2019)


## New Features
- PR #469 Symmetrize a COO
- PR #477 Add cuHornet as a submodule
- PR #483 Katz Centrality
- PR #524 Integrated libcypher-parser conda package into project.
- PR #493 Added C++ findMatches operator for OpenCypher query.
- PR #527 Add testing with asymmetric graph (where appropriate)
- PR #520 KCore and CoreNumber
- PR #496 Gunrock submodule + SM prelimis.
- PR #575 Added updated benchmark files that use new func wrapper pattern and asvdb

## Improvements
- PR #466 Add file splitting test; Update to reduce dask overhead
- PR #468 Remove unnecessary print statement
- PR #464 Limit initial RMM pool allocator size to 128mb so pytest can run in parallel
- PR #474 Add csv file writing, lazy compute - snmg pagerank
- PR #481 Run bfs on unweighted graphs when calling sssp
- PR #491 Use YYMMDD tag in nightly build
- PR #487 Add woverlap test, add namespace in snmg COO2CSR
- PR #531 Use new rmm python package

## Bug Fixes
- PR #458 Fix potential race condition in SSSP
- PR #471 Remove nvidia driver installation from ci/cpu/build.sh
- PR #473 Re-sync cugraph with cudf (cudf renamed the bindings directory to _lib).
- PR #480 Fixed DASK CI build script
- PR #478 Remove requirements and setup for pi
- PR #495 Fixed cuhornet and cmake for Turing cards
- PR #489 Handle negative vertex ids in renumber
- PR #519 Removed deprecated cusparse calls
- PR #522 Added the conda dev env file for 10.1
- PR #525 Update build scripts and YYMMDD tagging for nightly builds
- PR #548 Added missing cores documentation
- PR #556 Fixed recursive remote options for submodules
- PR #559 Added RMM init check so RMM free APIs are not called if not initialized


# cuGraph 0.9.0 (21 Aug 2019)

## New Features
- PR #361 Prototypes for cusort functions
- PR #357 Pagerank cpp API
- PR #366 Adds graph.degrees() function returning both in and out degree.
- PR #380 First implemention of cusort - SNMG key/value sorting
- PR #416 OpenCypher: Added C++ implementation of db_object class and assorted other classes
- PR #411 Integrate dask-cugraph in cugraph
- PR #411 Integrate dask-cugraph in cugraph #411
- PR #418 Update cusort to handle SNMG key-only sorting
- PR #423 Add Strongly Connected Components (GEMM); Weakly CC updates;
- PR #437 Streamline CUDA_REL environment variable
- PR #449 Fix local build generated file ownerships
- PR #454 Initial version of updated script to run benchmarks


## Improvements
- PR #353 Change snmg python wrapper in accordance to cpp api
- PR #362 Restructured python/cython directories and files.
- PR #365 Updates for setting device and vertex ids for snmg pagerank
- PR #383 Exposed MG pagerank solver parameters
- PR #399 Example Prototype of Strongly Connected Components using primitives
- PR #419 Version test
- PR #420 drop duplicates, remove print, compute/wait read_csv in pagerank.py
- PR #439 More efficient computation of number of vertices from edge list
- PR #445 Update view_edge_list, view_adj_list, and view_transposed_adj_list to return edge weights.
- PR #450 Add a multi-GPU section in cuGraph documentation.

## Bug Fixes
- PR #368 Bump cudf dependency versions for cugraph conda packages
- PR #354 Fixed bug in building a debug version
- PR #360 Fixed bug in snmg coo2csr causing intermittent test failures.
- PR #364 Fixed bug building or installing cugraph when conda isn't installed
- PR #375 Added a function to initialize gdf columns in cugraph #375
- PR #378 cugraph was unable to import device_of_gpu_pointer
- PR #384 Fixed bug in snmg coo2csr causing error in dask-cugraph tests.
- PR #382 Disabled vertex id check to allow Azure deployment
- PR #410 Fixed overflow error in SNMG COO2CSR
- PR #395 run omp_ge_num_threads in a parallel context
- PR #412 Fixed formatting issues in cuGraph documentation.
- PR #413 Updated python build instructions.
- PR #414 Add weights to wjaccrd.py
- PR #436 Fix Skip Test Functionality
- PR #438 Fix versions of packages in build script and conda yml
- PR #441 Import cudf_cpp.pxd instead of duplicating cudf definitions.
- PR #441 Removed redundant definitions of python dictionaries and functions.
- PR #442 Updated versions in conda environments.
- PR #442 Added except + to cython bindings to C(++) functions.
- PR #443 Fix accuracy loss issue for snmg pagerank
- PR #444 Fix warnings in strongly connected components
- PR #446 Fix permission for source (-x) and script (+x) files.
- PR #448 Import filter_unreachable
- PR #453 Re-sync cugraph with cudf (dependencies, type conversion & scatter functions).
- PR #463 Remove numba dependency and use the one from cudf

# cuGraph 0.8.0 (27 June 2019)

## New Features
- PR #287 SNMG power iteration step1
- PR #297 SNMG degree calculation
- PR #300 Personalized Page Rank
- PR #302 SNMG CSR Pagerank (cuda/C++)
- PR #315 Weakly Connected Components adapted from cuML (cuda/C++)
- PR #323 Add test skipping function to build.sh
- PR #308 SNMG python wrapper for pagerank
- PR #321 Added graph initialization functions for NetworkX compatibility.
- PR #332 Added C++ support for strings in renumbering function
- PR #325 Implement SSSP with predecessors (cuda/C++)
- PR #331 Python bindings and test for Weakly Connected Components.
- PR #339 SNMG COO2CSR (cuda/C++)
- PR #341 SSSP with predecessors (python) and function for filtering unreachable nodes in the traversal
- PR #348 Updated README for release

## Improvements
- PR #291 nvGraph is updated to use RMM instead of directly invoking cnmem functions.
- PR #286 Reorganized cugraph source directory
- PR #306 Integrated nvgraph to libcugraph.so (libnvgraph_rapids.so will not be built anymore).
- PR #306 Updated python test files to run pytest with all four RMM configurations.
- PR #321 Added check routines for input graph data vertex IDs and offsets (cugraph currently supports only 32-bit integers).
- PR #333 Various general improvements at the library level

## Bug Fixes
- PR #283 Automerge fix
- PR #291 Fixed a RMM memory allocation failure due to duplicate copies of cnmem.o
- PR #291 Fixed a cub CsrMV call error when RMM pool allocator is used.
- PR #306 Fixed cmake warnings due to library conflicts.
- PR #311 Fixed bug in SNMG degree causing failure for three gpus
- PR #309 Update conda build recipes
- PR #314 Added datasets to gitignore
- PR #322 Updates to accommodate new cudf include file locations
- PR #324 Fixed crash in WeakCC for larger graph and added adj matrix symmetry check
- PR #327 Implemented a temporary fix for the build failure due to gunrock updates.
- PR #345 Updated CMakeLists.txt to apply RUNPATH to transitive dependencies.
- PR #350 Configure Sphinx to render params correctly
- PR #359 Updates to remove libboost_system as a runtime dependency on libcugraph.so


# cuGraph 0.7.0 (10 May 2019)

## New Features
- PR #195 Added Graph.get_two_hop_neighbors() method
- PR #195 Updated Jaccard and Weighted Jaccard to accept lists of vertex pairs to compute for
- PR #202 Added methods to compute the overlap coefficient and weighted overlap coefficient
- PR #230 SNMG SPMV and helpers functions
- PR #210 Expose degree calculation kernel via python API
- PR #220 Added bindings for Nvgraph triangle counting
- PR #234 Added bindings for renumbering, modify renumbering to use RMM
- PR #246 Added bindings for subgraph extraction
- PR #250 Add local build script to mimic gpuCI
- PR #261 Add docs build script to cuGraph
- PR #301 Added build.sh script, updated CI scripts and documentation

## Improvements
- PR #157 Removed cudatoolkit dependency in setup.py
- PR #185 Update docs version
- PR #194 Open source nvgraph in cugraph repository #194
- PR #190 Added a copy option in graph creation
- PR #196 Fix typos in readme intro
- PR #207 mtx2csv script
- PR #203 Added small datasets directly in the repo
- PR #215 Simplified get_rapids_dataset_root_dir(), set a default value for the root dir
- PR #233 Added csv datasets and edited test to use cudf for reading graphs
- PR #247 Added some documentation for renumbering
- PR #252 cpp test upgrades for more convenient testing on large input
- PR #264 Add cudatoolkit conda dependency
- PR #267 Use latest release version in update-version CI script
- PR #270 Updated the README.md and CONTRIBUTING.md files
- PR #281 Updated README with algorithm list


## Bug Fixes
- PR #256 Add pip to the install, clean up conda instructions
- PR #253 Add rmm to conda configuration
- PR #226 Bump cudf dependencies to 0.7
- PR #169 Disable terminal output in sssp
- PR #191 Fix double upload bug
- PR #181 Fixed crash/rmm free error when edge values provided
- PR #193 Fixed segfault when egde values not provided
- PR #190 Fixed a memory reference counting error between cudf & cugraph
- PR #190 Fixed a language level warning (cython)
- PR #214 Removed throw exception from dtor in TC
- PR #211 Remove hardcoded dataset paths, replace with build var that can be overridden with an env var
- PR #206 Updated versions in conda envs
- PR #218 Update c_graph.pyx
- PR #224 Update erroneous comments in overlap_wrapper.pyx, woverlap_wrapper.pyx, test_louvain.py, and spectral_clustering.pyx
- PR #220 Fixed bugs in Nvgraph triangle counting
- PR #232 Fixed memory leaks in managing cudf columns.
- PR #236 Fixed issue with v0.7 nightly yml environment file.  Also updated the README to remove pip
- PR #239 Added a check to prevent a cugraph object to store two different graphs.
- PR #244 Fixed issue with nvgraph's subgraph extraction if the first vertex in the vertex list is not incident on an edge in the extracted graph
- PR #249 Fix oudated cuDF version in gpu/build.shi
- PR #262 Removed networkx conda dependency for both build and runtime
- PR #271 Removed nvgraph conda dependency
- PR #276 Removed libgdf_cffi import from bindings
- PR #288 Add boost as a conda dependency

# cuGraph 0.6.0 (22 Mar 2019)

## New Features

- PR #73 Weighted Jaccard bindings
- PR #41 RMAT graph bindings
- PR #43 Louvain binings
- PR #44 SSSP bindings
- PR #47 BSF bindings
- PR #53 New Repo structure
- PR #67 RMM Integration with rmm as as submodule
- PR #82 Spectral Clustering bindings
- PR #82 Clustering metrics binding
- PR #85 Helper functions on python Graph object
- PR #106 Add gpu/build.sh file for gpuCI

## Improvements

- PR #50 Reorganize directory structure to match cuDF
- PR #85 Deleted setup.py and setup.cfg which had been replaced
- PR #95 Code clean up
- PR #96 Relocated mmio.c and mmio.h (external files) to thirdparty/mmio
- PR #97 Updated python tests to speed them up
- PR #100 Added testing for returned vertex and edge identifiers
- PR #105 Updated python code to follow PEP8 (fixed flake8 complaints)
- PR #121 Cleaned up READEME file
- PR #130 Update conda build recipes
- PR #144 Documentation for top level functions

## Bug Fixes

- PR #48 ABI Fixes
- PR #72 Bug fix for segfault issue getting transpose from adjacency list
- PR #105 Bug fix for memory leaks and python test failures
- PR #110 Bug fix for segfault calling Louvain with only edge list
- PR #115 Fixes for changes in cudf 0.6, pick up RMM from cudf instead of thirdpary
- PR #116 Added netscience.mtx dataset to datasets.tar.gz
- PR #120 Bug fix for segfault calling spectral clustering with only edge list
- PR #123 Fixed weighted Jaccard to assume the input weights are given as a cudf.Series
- PR #152 Fix conda package version string
- PR #160 Added additional link directory to support building on CentOS-7
- PR #221 Moved two_hop_neighbors.cuh to src folder to prevent it being installed
- PR #223 Fixed compiler warning in cpp/src/cugraph.cu
- PR #284 Commented out unit test code that fails due to a cudf bug


# cuGraph 0.5.0 (28 Jan 2019)<|MERGE_RESOLUTION|>--- conflicted
+++ resolved
@@ -14,11 +14,8 @@
 - PR #934 Update conda dev environment.yml dependencies to 0.15
 - PR #942 Removed references to deprecated RMM headers.
 - PR #941 Regression python/cudf fix
-<<<<<<< HEAD
+- PR #945 Simplified benchmark --no-rmm-reinit option, updated default options
 - PR #946 Install meta packages for dependencies
-=======
-- PR #945 Simplified benchmark --no-rmm-reinit option, updated default options
->>>>>>> c29c3e35
 
 ## Bug Fixes
 - PR #936 Update Force Atlas 2 doc and wrapper
