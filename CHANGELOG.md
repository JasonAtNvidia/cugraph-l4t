# cuGraph 0.7.0 (Date TBD)

## New Features

...

## Improvements
- PR #157 Removed cudatoolkit dependency in setup.py
- PR #185 Update docs version

## Bug Fixes
- PR #169 Disable terminal output in sssp 
<<<<<<< HEAD
- PR #191 Fix double upload bug
=======
- PR #181 Fixed crash/rmm free error when edge values provided
>>>>>>> 24d31e51

# cuGraph 0.6.0 (22 Mar 2019)

## New Features

- PR #73 Weighted Jaccard bindings
- PR #41 RMAT graph bindings
- PR #43 Louvain binings
- PR #44 SSSP bindings
- PR #47 BSF bindings
- PR #53 New Repo structure
- PR #67 RMM Integration with rmm as as submodule
- PR #82 Spectral Clustering bindings
- PR #82 Clustering metrics binding
- PR #85 Helper functions on python Graph object
- PR #106 Add gpu/build.sh file for gpuCI

## Improvements

- PR #50 Reorganize directory structure to match cuDF
- PR #85 Deleted setup.py and setup.cfg which had been replaced
- PR #95 Code clean up
- PR #96 Relocated mmio.c and mmio.h (external files) to thirdparty/mmio
- PR #97 Updated python tests to speed them up
- PR #100 Added testing for returned vertex and edge identifiers  
- PR #105 Updated python code to follow PEP8 (fixed flake8 complaints)
- PR #121 Cleaned up READEME file
- PR #130 Update conda build recipes
- PR #144 Documentation for top level functions

## Bug Fixes

- PR #48 ABI Fixes
- PR #72 Bug fix for segfault issue getting transpose from adjacency list
- PR #105 Bug fix for memory leaks and python test failures
- PR #110 Bug fix for segfault calling Louvain with only edge list
- PR #115 Fixes for changes in cudf 0.6, pick up RMM from cudf instead of thirdpary
- PR #116 Added netscience.mtx dataset to datasets.tar.gz
- PR #120 Bug fix for segfault calling spectral clustering with only edge list
- PR #123 Fixed weighted Jaccard to assume the input weights are given as a cudf.Series
- PR #152 Fix conda package version string
- PR #160 Added additional link directory to support building on CentOS-7

# cuGraph 0.5.0 (28 Jan 2019)
<|MERGE_RESOLUTION|>--- conflicted
+++ resolved
@@ -10,11 +10,8 @@
 
 ## Bug Fixes
 - PR #169 Disable terminal output in sssp 
-<<<<<<< HEAD
 - PR #191 Fix double upload bug
-=======
 - PR #181 Fixed crash/rmm free error when edge values provided
->>>>>>> 24d31e51
 
 # cuGraph 0.6.0 (22 Mar 2019)
 
