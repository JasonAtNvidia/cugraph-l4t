--- conflicted
+++ resolved
@@ -64,10 +64,6 @@
     cuGraph graph class containing basic graph creation and transformation
     operations.
     """
-<<<<<<< HEAD
-    def __init__(self, m_graph=None, edge_attr=None, symmetrized=False,
-                 multi=False, dynamic=False):
-=======
 
     def __init__(
         self,
@@ -78,7 +74,6 @@
         multi=False,
         dynamic=False,
     ):
->>>>>>> 14b7fd50
         """
         Returns
         -------
@@ -129,7 +124,6 @@
         self.adjlist = None
         self.transposedadjlist = None
 
-<<<<<<< HEAD
     def add_nodes_from(self, nodes, bipartite=None, multipartite=None):
         """
         Add nodes information to the Graph.
@@ -205,10 +199,6 @@
         else:
             return {k: self._nodes[k] for k in set_names}
 
-    def from_cudf_edgelist(self, input_df, source='source',
-                           destination='destination',
-                           edge_attr=None, renumber=True):
-=======
     def from_cudf_edgelist(
         self,
         input_df,
@@ -217,7 +207,6 @@
         edge_attr=None,
         renumber=True,
     ):
->>>>>>> 14b7fd50
         """
         Initialize a graph from the edge list. It is an error to call this
         method on an initialized Graph object. The passed input_df argument
@@ -1031,14 +1020,17 @@
         """
         if self.distributed:
             raise Exception("Not supported for distributed graph")
-<<<<<<< HEAD
         if self.edgelist is not None:
             df = self.edgelist.edgelist_df
-            n = cudf.concat([df['src'], df['dst']]).unique()
             if self.renumbered:
-                return self.edgelist.renumber_map.iloc[n]
+                # FIXME: If vertices are multicolumn
+                #        this needs to return a dataframe
+                # FIXME: This relies un current implementation
+                #        of NumberMap, should not really expose
+                #        this, perhaps add a method to NumberMap
+                return self.renumber_map.implementation.df["0"]
             else:
-                return n
+                return cudf.concat([df["src"], df["dst"]]).unique()
         if 'all_nodes' in self._nodes.keys():
             return self._nodes['all_nodes']
         else:
@@ -1047,20 +1039,6 @@
             for k in set_names:
                 n = n.append(self._nodes[k])
             return n
-=======
-        if self.edgelist is None:
-            raise Exception("Graph has no Edgelist.")
-        df = self.edgelist.edgelist_df
-        if self.renumbered:
-            # FIXME: If vertices are multicolumn
-            #        this needs to return a dataframe
-            # FIXME: This relies un current implementation
-            #        of NumberMap, should not really expose
-            #        this, perhaps add a method to NumberMap
-            return self.renumber_map.implementation.df["0"]
-        else:
-            return cudf.concat([df["src"], df["dst"]]).unique()
->>>>>>> 14b7fd50
 
     def neighbors(self, n):
         if self.edgelist is None:
