--- conflicted
+++ resolved
@@ -102,13 +102,7 @@
 
 def get_edge_list(graph_ptr):
     cdef uintptr_t graph = graph_ptr
-<<<<<<< HEAD
-    cdef gdf_graph * g = <gdf_graph*> graph
-=======
-    cdef Graph * g = <Graph*> graph
-    c_graph.add_edge_list(g)
-    
->>>>>>> ff56f21a
+    cdef Graph * g = <Graph*> graph
 
     # we should add get_number_of_edges() to Graph (and this should be
     # used instead of g.edgeList.src_indices.size)
@@ -148,23 +142,12 @@
         value_col = cudf.Series(value_data)
 
     return source_col, dest_col, value_col
-
-<<<<<<< HEAD
+    
+
 def add_adj_list(graph_ptr, offset_col, index_col, value_col=None):
     cdef uintptr_t graph = graph_ptr
-    cdef gdf_graph * g = <gdf_graph*> graph
-    
-=======
-def delete_edge_list(graph_ptr):
-    cdef uintptr_t graph = graph_ptr
-    c_graph.delete_edge_list(<Graph*> graph)
-    
-
-def add_adj_list(graph_ptr, offset_col, index_col, value_col=None):
-    cdef uintptr_t graph = graph_ptr
-    cdef Graph * g = <Graph*> graph
-
->>>>>>> ff56f21a
+    cdef Graph * g = <Graph*> graph
+
     if offset_col.dtype.type is not np.int32:
         offset_col = offset_col.astype(np.int32)
     if index_col.dtype.type is not np.int32:
@@ -190,13 +173,7 @@
 
 def get_adj_list(graph_ptr):
     cdef uintptr_t graph = graph_ptr
-<<<<<<< HEAD
-    cdef gdf_graph * g = <gdf_graph*> graph
-=======
-    cdef Graph * g = <Graph*> graph
-    c_graph.add_adj_list(g)
-    
->>>>>>> ff56f21a
+    cdef Graph * g = <Graph*> graph
 
     offset_col_size = g.adjList.offsets.size
     index_col_size = g.adjList.indices.size
@@ -238,20 +215,20 @@
 
 def view_edge_list(input_graph):
     cdef uintptr_t graph = allocate_cpp_graph()
-    cdef gdf_graph * g = <gdf_graph*> graph
+    cdef Graph * g = <Graph*> graph
     if input_graph.edgelist is None:
         if input_graph.adjlist is None:
             raise Exception('Graph is Empty')
         else:
             add_adj_list(graph, input_graph.adjlist.offsets, input_graph.adjlist.indices, input_graph.adjlist.weights)
-            err = gdf_add_edge_list(g)
+            err = c_graph.add_edge_list(g)
             libcudf.cudf.check_gdf_error(err)
             source, dest, value = get_edge_list(graph)
             input_graph.edgelist = input_graph.EdgeList(source, dest, value)
 
 def view_adj_list(input_graph):
     cdef uintptr_t graph = allocate_cpp_graph()
-    cdef gdf_graph * g = <gdf_graph*> graph
+    cdef Graph * g = <Graph*> graph
     if input_graph.adjlist is None:
         if input_graph.edgelist is None:
             raise Exception('Graph is Empty')
@@ -260,15 +237,14 @@
                 add_edge_list(graph, input_graph.edgelist.edgelist_df['src'], input_graph.edgelist.edgelist_df['dst'], input_graph.edgelist.edgelist_df['weights'])
             else:
                 add_edge_list(graph, input_graph.edgelist.edgelist_df['src'], input_graph.edgelist.edgelist_df['dst'])
-            err = gdf_add_adj_list(g)
+            err = c_graph.add_adj_list(g)
             libcudf.cudf.check_gdf_error(err)
             offsets, indices, values = get_adj_list(graph)
             input_graph.adjlist = input_graph.AdjList(offsets, indices, values)
 
 def add_transposed_adj_list(graph_ptr, offset_col, index_col, value_col=None):
     cdef uintptr_t graph = graph_ptr
-<<<<<<< HEAD
-    cdef gdf_graph * g = <gdf_graph*> graph
+    cdef Graph * g = <Graph*> graph
 
     if offset_col.dtype.type is not np.int32:
         offset_col = offset_col.astype(np.int32)
@@ -287,30 +263,16 @@
         c_value_col = get_gdf_column_view(value_col)
         c_value_col_ptr = &c_value_col
 
-    err = gdf_transposed_adj_list_view(g,
+    err = c_graph.transposed_adj_list_view(g,
                             &c_offset_col,
                             &c_index_col,
                             c_value_col_ptr)
     libcudf.cudf.check_gdf_error(err)
-=======
-    c_graph.delete_adj_list(<Graph*> graph)
-    
-
-def add_transposed_adj_list(graph_ptr):
-    cdef uintptr_t graph = graph_ptr
-    c_graph.add_transposed_adj_list(<Graph*> graph)
-    
->>>>>>> ff56f21a
+
 
 def get_transposed_adj_list(graph_ptr):
     cdef uintptr_t graph = graph_ptr
-<<<<<<< HEAD
-    cdef gdf_graph * g = <gdf_graph*> graph
-=======
-    cdef Graph * g = <Graph*> graph
-    c_graph.add_transposed_adj_list(g)
-    
->>>>>>> ff56f21a
+    cdef Graph * g = <Graph*> graph
 
     offset_col_size = g.transposedAdjList.offsets.size
     index_col_size = g.transposedAdjList.indices.size
@@ -350,10 +312,10 @@
 
     return offset_col, index_col, value_col
 
-<<<<<<< HEAD
+
 def get_two_hop_neighbors(input_graph):
     cdef uintptr_t graph = allocate_cpp_graph()
-    cdef gdf_graph * g = <gdf_graph*> graph
+    cdef Graph * g = <Graph*> graph
 
     if input_graph.adjlist:
         add_adj_list(graph, input_graph.adjlist.offsets, input_graph.adjlist.indices, input_graph.adjlist.weights)
@@ -362,24 +324,11 @@
             add_edge_list(graph, input_graph.edgelist.edgelist_df['src'], input_graph.edgelist.edgelist_df['dst'], input_graph.edgelist.edgelist_df['weights'])
         else:
             add_edge_list(graph, input_graph.edgelist.edgelist_df['src'], input_graph.edgelist.edgelist_df['dst'])
-        err = gdf_add_adj_list(g)
+        err = c_graph.add_adj_list(g)
         libcudf.cudf.check_gdf_error(err)
         offsets, indices, values = get_adj_list(graph)
         input_graph.adjlist = input_graph.AdjList(offsets, indices, values)
 
-=======
-def delete_transposed_adj_list(graph_ptr):
-    """
-    Delete the transposed adjacency list.
-    """
-    cdef uintptr_t graph = graph_ptr
-    c_graph.delete_transposed_adj_list(<Graph*> graph)
-    
-
-def get_two_hop_neighbors(graph_ptr):
-    cdef uintptr_t graph = graph_ptr
-    cdef Graph * g = <Graph*> graph
->>>>>>> ff56f21a
     cdef gdf_column c_first_col
     cdef gdf_column c_second_col
     c_graph.get_two_hop_neighbors(g, &c_first_col, &c_second_col)
@@ -406,10 +355,9 @@
 
     return df
 
-<<<<<<< HEAD
 def number_of_vertices(input_graph):
     cdef uintptr_t graph = allocate_cpp_graph()
-    cdef gdf_graph * g = <gdf_graph*> graph
+    cdef Graph * g = <Graph*> graph
 
     if input_graph.adjlist:
         add_adj_list(graph, input_graph.adjlist.offsets, input_graph.adjlist.indices, input_graph.adjlist.weights)
@@ -418,17 +366,8 @@
             add_edge_list(graph, input_graph.edgelist.edgelist_df['src'], input_graph.edgelist.edgelist_df['dst'], input_graph.edgelist.edgelist_df['weights'])
         else:
             add_edge_list(graph, input_graph.edgelist.edgelist_df['src'], input_graph.edgelist.edgelist_df['dst'])
-        err = gdf_number_of_vertices(g)
+        err = c_graph.number_of_vertices(g)
         libcudf.cudf.check_gdf_error(err)
-=======
-def number_of_vertices(graph_ptr):
-    cdef uintptr_t graph = graph_ptr
-    cdef Graph * g = <Graph*> graph
-    if g.numberOfVertices == 0:
-        c_graph.number_of_vertices(g)
-        
-
->>>>>>> ff56f21a
     return g.numberOfVertices
 
 
@@ -445,10 +384,10 @@
         # An empty graph
         return 0
 
-<<<<<<< HEAD
+
 def _degree(input_graph, x=0):
     cdef uintptr_t graph = allocate_cpp_graph()
-    cdef gdf_graph * g = <gdf_graph*> graph
+    cdef Graph * g = <Graph*> graph
 
     if input_graph.adjlist:
         add_adj_list(graph, input_graph.adjlist.offsets, input_graph.adjlist.indices, input_graph.adjlist.weights)
@@ -457,7 +396,7 @@
             add_edge_list(graph, input_graph.edgelist.edgelist_df['src'], input_graph.edgelist.edgelist_df['dst'], input_graph.edgelist.edgelist_df['weights'])
         else:
             add_edge_list(graph, input_graph.edgelist.edgelist_df['src'], input_graph.edgelist.edgelist_df['dst'])
-        err = gdf_add_adj_list(g)
+        err = c_graph.add_adj_list(g)
         libcudf.cudf.check_gdf_error(err)
         offsets, indices, values = get_adj_list(graph)
         input_graph.adjlist = input_graph.AdjList(offsets, indices, values)
@@ -468,22 +407,6 @@
     c_vertex_col = get_gdf_column_view(vertex_col)
     err = g.adjList.get_vertex_identifiers(&c_vertex_col)
     libcudf.cudf.check_gdf_error(err)
-=======
-def _degree(graph_ptr, x=0):
-    cdef uintptr_t graph = graph_ptr
-    cdef Graph* g = <Graph*> graph
-
-    c_graph.add_adj_list(g)
-    n = number_of_vertices(graph_ptr)
-
-    vertex_col = cudf.Series(np.zeros(n, dtype=np.int32))
-    c_vertex_col = get_gdf_column_view(vertex_col)
-    if g.adjList:
-        g.adjList.get_vertex_identifiers(&c_vertex_col)
-    else:
-        g.transposedAdjList.get_vertex_identifiers(&c_vertex_col)
-    
->>>>>>> ff56f21a
 
     degree_col = cudf.Series(np.zeros(n, dtype=np.int32))
     cdef gdf_column c_degree_col = get_gdf_column_view(degree_col)
@@ -492,10 +415,10 @@
 
     return vertex_col, degree_col
 
-<<<<<<< HEAD
+
 def _degrees(input_graph):
     cdef uintptr_t graph = allocate_cpp_graph()
-    cdef gdf_graph * g = <gdf_graph*> graph
+    cdef Graph * g = <Graph*> graph
 
     if input_graph.adjlist:
         add_adj_list(graph, input_graph.adjlist.offsets, input_graph.adjlist.indices, input_graph.adjlist.weights)
@@ -504,7 +427,7 @@
             add_edge_list(graph, input_graph.edgelist.edgelist_df['src'], input_graph.edgelist.edgelist_df['dst'], input_graph.edgelist.edgelist_df['weights'])
         else:
             add_edge_list(graph, input_graph.edgelist.edgelist_df['src'], input_graph.edgelist.edgelist_df['dst'])
-        err = gdf_add_adj_list(g)
+        err = c_graph.add_adj_list(g)
         libcudf.cudf.check_gdf_error(err)
         offsets, indices, values = get_adj_list(graph)
         input_graph.adjlist = input_graph.AdjList(offsets, indices, values)
@@ -515,22 +438,6 @@
     c_vertex_col = get_gdf_column_view(vertex_col)
     err = g.adjList.get_vertex_identifiers(&c_vertex_col)
     libcudf.cudf.check_gdf_error(err)
-=======
-def _degrees(graph_ptr):
-    cdef uintptr_t graph = graph_ptr
-    cdef Graph* g = <Graph*> graph
-
-    c_graph.add_adj_list(g)
-    n = number_of_vertices(graph_ptr)
-
-    vertex_col = cudf.Series(np.zeros(n, dtype=np.int32))
-    c_vertex_col = get_gdf_column_view(vertex_col)
-    if g.adjList:
-        g.adjList.get_vertex_identifiers(&c_vertex_col)
-    else:
-        g.transposedAdjList.get_vertex_identifiers(&c_vertex_col)
-    
->>>>>>> ff56f21a
 
     in_degree_col = cudf.Series(np.zeros(n, dtype=np.int32))
     cdef gdf_column c_in_degree_col = get_gdf_column_view(in_degree_col)
@@ -540,6 +447,5 @@
     out_degree_col = cudf.Series(np.zeros(n, dtype=np.int32))
     cdef gdf_column c_out_degree_col = get_gdf_column_view(out_degree_col)
     c_graph.degree(g, &c_out_degree_col, <int>2)
-    
 
     return vertex_col, in_degree_col, out_degree_col