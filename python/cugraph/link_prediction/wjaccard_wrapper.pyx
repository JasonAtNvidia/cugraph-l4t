--- conflicted
+++ resolved
@@ -31,11 +31,7 @@
 from numpy.core.numeric import result_type
 
 
-<<<<<<< HEAD
-def jaccard_w(input_graph, weights, vertex_pair=None):
-=======
 def jaccard_w(input_graph, weights_arr, first=None, second=None):
->>>>>>> 18b87ba2
     """
     Call jaccard_list
     """
@@ -67,8 +63,7 @@
         result_size = len(vertex_pair)
         result = cudf.Series(np.ones(result_size, dtype=np.float32))
         c_result_col = get_gdf_column_view(result)
-<<<<<<< HEAD
-        c_weight_col = get_gdf_column_view(weights)
+        c_weight_col = get_gdf_column_view(weights_arr)
         first = vertex_pair[vertex_pair.columns[0]].astype(np.int32)
         second = vertex_pair[vertex_pair.columns[1]].astype(np.int32)
 
@@ -82,11 +77,7 @@
         else:
             c_first_col = get_gdf_column_view(first)
             c_second_col = get_gdf_column_view(second)
-=======
-        c_weight_col = get_gdf_column_view(weights_arr)
-        c_first_col = get_gdf_column_view(first)
-        c_second_col = get_gdf_column_view(second)
->>>>>>> 18b87ba2
+
         jaccard_list(g,
                                &c_weight_col,
                                &c_first_col,
