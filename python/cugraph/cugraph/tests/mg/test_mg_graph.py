# Copyright (c) 2022, NVIDIA CORPORATION.
# Licensed under the Apache License, Version 2.0 (the "License");
# you may not use this file except in compliance with the License.
# You may obtain a copy of the License at
#
#     http://www.apache.org/licenses/LICENSE-2.0
#
# Unless required by applicable law or agreed to in writing, software
# distributed under the License is distributed on an "AS IS" BASIS,
# WITHOUT WARRANTIES OR CONDITIONS OF ANY KIND, either express or implied.
# See the License for the specific language governing permissions and
# limitations under the License.
import gc

import pytest
import cugraph.dask as dcg
import dask_cudf
from cugraph.testing import utils
import cugraph
import random

from pylibcugraph import bfs as pylibcugraph_bfs
from pylibcugraph import ResourceHandle

from cugraph.dask.traversal.bfs import convert_to_cudf

import cugraph.dask.comms.comms as Comms
from cugraph.dask.common.input_utils import get_distributed_data
from dask.distributed import wait
import cudf


# =============================================================================
# Pytest Setup / Teardown - called for each test function
# =============================================================================
def setup_function():
    gc.collect()


# =============================================================================
# Pytest fixtures
# =============================================================================
IS_DIRECTED = [True, False]

datasets = utils.DATASETS_UNDIRECTED + utils.DATASETS_UNRENUMBERED

fixture_params = utils.genFixtureParamsProduct(
    (datasets, "graph_file"),
    (IS_DIRECTED, "directed"),
    ([True], "legacy_renum_only")
    )


@pytest.fixture(scope="module", params=fixture_params)
def input_combo(request):
    """
    Simply return the current combination of params as a dictionary for use in
    tests or other parameterized fixtures.
    """
    parameters = dict(zip(("graph_file",
                           "directed",
                           "legacy_renum_only"), request.param))

    input_data_path = parameters["graph_file"]
    directed = parameters["directed"]
    legacy_renum_only = parameters["legacy_renum_only"]

    chunksize = dcg.get_chunksize(input_data_path)
    ddf = dask_cudf.read_csv(
        input_data_path,
        chunksize=chunksize,
        delimiter=" ",
        names=["src", "dst", "value"],
        dtype=["int32", "int32", "float32"],
    )
    parameters["input_df"] = ddf

    dg = cugraph.Graph(directed=directed)
    dg.from_dask_cudf_edgelist(
        ddf, source='src', destination='dst', edge_attr='value',
        legacy_renum_only=legacy_renum_only)

    parameters["MGGraph"] = dg

    return parameters


def test_nodes_functionality(dask_client, input_combo):
    G = input_combo["MGGraph"]
    ddf = input_combo["input_df"]

    # Series has no attributed sort_values so convert the Series
    # to a DataFrame
    nodes = G.nodes().to_frame()
    col_name = nodes.columns[0]
    nodes = nodes.rename(columns={col_name: "result_nodes"})

    result_nodes = nodes.compute().sort_values(
        "result_nodes").reset_index(drop=True)

    expected_nodes = dask_cudf.concat(
        [ddf["src"], ddf["dst"]]).drop_duplicates().to_frame().sort_values(0)

    expected_nodes = expected_nodes.compute().reset_index(drop=True)

    result_nodes["expected_nodes"] = expected_nodes[0]

    compare = result_nodes.query('result_nodes != expected_nodes')

    assert len(compare) == 0


def test_has_node_functionality(dask_client, input_combo):

    G = input_combo["MGGraph"]

    valid_nodes = G.nodes().compute()

    # randomly sample k nodes from the graph
    k = random.randint(1, 20)
    n = valid_nodes.sample(k).reset_index(drop=True)
    print("nodes are \n", n)

    assert G.has_node(n)

    invalid_node = valid_nodes.max() + 1

    assert G.has_node(invalid_node) is False


def test_create_mg_graph(dask_client, input_combo):
    G = input_combo['MGGraph']

    # ensure graph exists
    assert G._plc_graph is not None

    # ensure graph is partitioned correctly
    assert len(G._plc_graph) == len(dask_client.has_what())

    start = dask_cudf.from_cudf(
        cudf.Series([1], dtype='int32'),
        len(G._plc_graph)
    )
    data_start = get_distributed_data(start)

    res = [
        dask_client.submit(
            lambda sID, mg_graph_x, st_x: pylibcugraph_bfs(
                ResourceHandle(Comms.get_handle(sID).getHandle()),
                mg_graph_x,
                st_x,
                False,
                0,
                True,
                False
            ),
            Comms.get_session_id(),
<<<<<<< HEAD
            mg_graph,
            st[0],
            workers=[w]
        )
        for mg_graph, (w, st) in
        zip(G._plc_graph, data_start.worker_to_parts.items())
=======
            G._plc_graph[w],
            data_start.worker_to_parts[w][0],
            workers=[w]
        )
        for w in Comms.get_workers()
>>>>>>> 5bf07fb4
    ]

    wait(res)

    cudf_result = [
        dask_client.submit(convert_to_cudf, cp_arrays)
        for cp_arrays in res
    ]
    wait(cudf_result)

<<<<<<< HEAD
    ddf = dask_cudf.from_delayed(cudf_result).compute()

    if 'dolphins.csv' == input_combo['graph_file'].name:
        assert ddf[ddf.vertex == 33].distance.to_numpy()[0] == 3
        assert ddf[ddf.vertex == 33].predecessor.to_numpy()[0] == 37
        assert ddf[ddf.vertex == 11].distance.to_numpy()[0] == 4
        assert ddf[ddf.vertex == 11].predecessor.to_numpy()[0] == 51
    else:
        assert ddf[ddf.vertex == 33].distance.to_numpy()[0] == 2
        assert ddf[ddf.vertex == 33].predecessor.to_numpy()[0] == 30
        assert ddf[ddf.vertex == 11].distance.to_numpy()[0] == 2
        assert ddf[ddf.vertex == 11].predecessor.to_numpy()[0] == 0
=======
    ddf = dask_cudf.from_delayed(cudf_result)

    ddf = ddf.compute()

    if 'dolphins.csv' == input_combo['graph_file'].name:
        assert ddf[ddf.vertex == 33].distance.iloc[0] == 3
        assert ddf[ddf.vertex == 33].predecessor.iloc[0] == 37
        assert ddf[ddf.vertex == 11].distance.iloc[0] == 4
        assert ddf[ddf.vertex == 11].predecessor.iloc[0] == 51
    else:
        assert ddf[ddf.vertex == 33].distance.iloc[0] == 2
        assert ddf[ddf.vertex == 33].predecessor.iloc[0] == 30
        assert ddf[ddf.vertex == 11].distance.iloc[0] == 2
        assert ddf[ddf.vertex == 11].predecessor.iloc[0] == 0
>>>>>>> 5bf07fb4
<|MERGE_RESOLUTION|>--- conflicted
+++ resolved
@@ -155,20 +155,11 @@
                 False
             ),
             Comms.get_session_id(),
-<<<<<<< HEAD
-            mg_graph,
-            st[0],
-            workers=[w]
-        )
-        for mg_graph, (w, st) in
-        zip(G._plc_graph, data_start.worker_to_parts.items())
-=======
             G._plc_graph[w],
             data_start.worker_to_parts[w][0],
             workers=[w]
         )
         for w in Comms.get_workers()
->>>>>>> 5bf07fb4
     ]
 
     wait(res)
@@ -179,20 +170,6 @@
     ]
     wait(cudf_result)
 
-<<<<<<< HEAD
-    ddf = dask_cudf.from_delayed(cudf_result).compute()
-
-    if 'dolphins.csv' == input_combo['graph_file'].name:
-        assert ddf[ddf.vertex == 33].distance.to_numpy()[0] == 3
-        assert ddf[ddf.vertex == 33].predecessor.to_numpy()[0] == 37
-        assert ddf[ddf.vertex == 11].distance.to_numpy()[0] == 4
-        assert ddf[ddf.vertex == 11].predecessor.to_numpy()[0] == 51
-    else:
-        assert ddf[ddf.vertex == 33].distance.to_numpy()[0] == 2
-        assert ddf[ddf.vertex == 33].predecessor.to_numpy()[0] == 30
-        assert ddf[ddf.vertex == 11].distance.to_numpy()[0] == 2
-        assert ddf[ddf.vertex == 11].predecessor.to_numpy()[0] == 0
-=======
     ddf = dask_cudf.from_delayed(cudf_result)
 
     ddf = ddf.compute()
@@ -206,5 +183,4 @@
         assert ddf[ddf.vertex == 33].distance.iloc[0] == 2
         assert ddf[ddf.vertex == 33].predecessor.iloc[0] == 30
         assert ddf[ddf.vertex == 11].distance.iloc[0] == 2
-        assert ddf[ddf.vertex == 11].predecessor.iloc[0] == 0
->>>>>>> 5bf07fb4
+        assert ddf[ddf.vertex == 11].predecessor.iloc[0] == 0