/*
 * Copyright (c) 2020, NVIDIA CORPORATION.
 *
 * Licensed under the Apache License, Version 2.0 (the "License");
 * you may not use this file except in compliance with the License.
 * You may obtain a copy of the License at
 *
 *     http://www.apache.org/licenses/LICENSE-2.0
 *
 * Unless required by applicable law or agreed to in writing, software
 * distributed under the License is distributed on an "AS IS" BASIS,
 * WITHOUT WARRANTIES OR CONDITIONS OF ANY KIND, either express or implied.
 * See the License for the specific language governing permissions and
 * limitations under the License.
 */

#include <functions.hpp>
#include "COOtoCSR.cuh"

namespace cugraph {

template <typename vertex_t, typename edge_t>
vertex_t coo2csr(
  edge_t num_edges, vertex_t const *src, vertex_t const *dst, edge_t **offsets, vertex_t **indices)
{
  CSR_Result<vertex_t> result;
  ConvertCOOtoCSR(src, dst, num_edges, result);

  *offsets = result.rowOffsets;
  *indices = result.colIndices;
  return result.size;
}

template <typename vertex_t, typename edge_t, typename weight_t>
vertex_t coo2csr_weighted(edge_t num_edges,
                          vertex_t const *src,
                          vertex_t const *dst,
                          weight_t const *weights,
                          edge_t **offsets,
                          vertex_t **indices,
                          weight_t **csr_weights)
{
  CSR_Result_Weighted<vertex_t, weight_t> result;
  ConvertCOOtoCSR_weighted(src, dst, weights, num_edges, result);

  *offsets     = result.rowOffsets;
  *indices     = result.colIndices;
  *csr_weights = result.edgeWeights;

  return result.size;
}

template int32_t coo2csr<int32_t, int32_t>(
  int32_t, int32_t const *, int32_t const *, int32_t **, int32_t **);
template int32_t coo2csr_weighted<int32_t, int32_t, float>(
  int32_t, int32_t const *, int32_t const *, float const *, int32_t **, int32_t **, float **);
template int32_t coo2csr_weighted<int32_t, int32_t, double>(
  int32_t, int32_t const *, int32_t const *, double const *, int32_t **, int32_t **, double **);

<<<<<<< HEAD
template std::unique_ptr<experimental::GraphCSR<int32_t, int32_t, float>>  coo_to_csr<int32_t, int32_t, float>(experimental::GraphCOOView<int32_t, int32_t, float> const &graph, rmm::mr::device_memory_resource*);
template std::unique_ptr<experimental::GraphCSR<int32_t, int32_t, double>> coo_to_csr<int32_t, int32_t, double>(experimental::GraphCOOView<int32_t, int32_t, double> const &graph, rmm::mr::device_memory_resource*);

} //namespace cugraph
=======
}  // namespace cugraph
>>>>>>> 8c6070c4
<|MERGE_RESOLUTION|>--- conflicted
+++ resolved
@@ -57,11 +57,13 @@
 template int32_t coo2csr_weighted<int32_t, int32_t, double>(
   int32_t, int32_t const *, int32_t const *, double const *, int32_t **, int32_t **, double **);
 
-<<<<<<< HEAD
-template std::unique_ptr<experimental::GraphCSR<int32_t, int32_t, float>>  coo_to_csr<int32_t, int32_t, float>(experimental::GraphCOOView<int32_t, int32_t, float> const &graph, rmm::mr::device_memory_resource*);
-template std::unique_ptr<experimental::GraphCSR<int32_t, int32_t, double>> coo_to_csr<int32_t, int32_t, double>(experimental::GraphCOOView<int32_t, int32_t, double> const &graph, rmm::mr::device_memory_resource*);
+template std::unique_ptr<experimental::GraphCSR<int32_t, int32_t, float>>
+  coo_to_csr<int32_t, int32_t, float>(
+      experimental::GraphCOOView<int32_t, int32_t, float> const &graph,
+      rmm::mr::device_memory_resource*);
+template std::unique_ptr<experimental::GraphCSR<int32_t, int32_t, double>>
+  coo_to_csr<int32_t, int32_t, double>(
+      experimental::GraphCOOView<int32_t, int32_t, double> const &graph,
+      rmm::mr::device_memory_resource*);
 
-} //namespace cugraph
-=======
-}  // namespace cugraph
->>>>>>> 8c6070c4
+}  // namespace cugraph