--- conflicted
+++ resolved
@@ -22,11 +22,8 @@
 
 #pragma once
 
-<<<<<<< HEAD
 #include <algorithm>
-=======
 #include <thrust/execution_policy.h>
->>>>>>> 8c6070c4
 #include <thrust/extrema.h>
 #include <thrust/iterator/zip_iterator.h>
 #include <thrust/scan.h>
@@ -161,79 +158,94 @@
 
 // Method for constructing CSR from COO
 template <typename T, typename W>
-<<<<<<< HEAD
-void ConvertCOOtoCSR_weighted(T const * sources, T const * destinations, W const * edgeWeights, int64_t nnz, CSR_Result_Weighted<T, W>& result) {
-    // Sort source and destination columns by source
-    //   Allocate local memory for operating on
-    T* srcs{nullptr};
-    T* dests{nullptr};
-    W* weights{nullptr};
-    
-    cudaStream_t stream {nullptr};
-
-    ALLOC_TRY((void**)&srcs, sizeof(T) * nnz, stream);
-    ALLOC_TRY((void**)&dests, sizeof(T) * nnz, stream);
-    ALLOC_TRY((void**)&weights, sizeof(W) * nnz, stream);
-    CUDA_TRY(cudaMemcpy(srcs, sources, sizeof(T) * nnz, cudaMemcpyDefault));
-    CUDA_TRY(cudaMemcpy(dests, destinations, sizeof(T) * nnz, cudaMemcpyDefault));
-    CUDA_TRY(cudaMemcpy(weights, edgeWeights, sizeof(W) * nnz, cudaMemcpyDefault));
-
-    // Call Thrust::sort_by_key to sort the arrays with srcs as keys:
-    thrust::stable_sort_by_key(rmm::exec_policy(stream)->on(stream), dests, dests + nnz, thrust::make_zip_iterator(thrust::make_tuple(srcs, weights)));
-    thrust::stable_sort_by_key(rmm::exec_policy(stream)->on(stream), srcs, srcs + nnz, thrust::make_zip_iterator(thrust::make_tuple(dests, weights)));
-
-    // Find max id (since this may be in the dests array but not the srcs array we need to check both)
-    T maxId = -1;
-    //   Max from srcs after sorting is just the last element
-    CUDA_TRY(cudaMemcpy(&maxId, &(srcs[nnz-1]), sizeof(T), cudaMemcpyDefault));
-    auto maxId_it = thrust::max_element(rmm::exec_policy(stream)->on(stream), dests, dests + nnz);
-    //   Max from dests requires a scan to find
-    T maxId2;
-    CUDA_TRY(cudaMemcpy(&maxId2, maxId_it, sizeof(T), cudaMemcpyDefault));
-    maxId = maxId > maxId2 ? maxId : maxId2;
-    result.size = maxId + 1;
-
-    // Allocate offsets array
-    ALLOC_TRY((void**)&result.rowOffsets, (maxId + 2) * sizeof(T), stream);
-
-    // Set all values in offsets array to zeros
-    // /CUDA_TRY(
-    //    cudaMemset(result.rowOffsets, 0, (maxId + 2) * sizeof(T));
-
-    CUDA_TRY(cudaMemset(result.rowOffsets, 0,(maxId + 2) * sizeof(int)));
-
-    // Allocate temporary arrays same size as sources array, and single value to get run counts
-    T* unique, *counts, *runCount;
-    ALLOC_TRY((void**)&unique, (maxId + 1) * sizeof(T), stream);
-    ALLOC_TRY((void**)&counts, (maxId + 1) * sizeof(T), stream);
-    ALLOC_TRY((void**)&runCount, sizeof(T), stream);
-
-    // Use CUB run length encoding to get unique values and run lengths
-    void *tmpStorage = nullptr;
-    size_t tmpBytes = 0;
-    CUDA_TRY(cub::DeviceRunLengthEncode::Encode(tmpStorage, tmpBytes, srcs, unique, counts, runCount, nnz));
-    ALLOC_TRY(&tmpStorage, tmpBytes, stream);
-    CUDA_TRY(cub::DeviceRunLengthEncode::Encode(tmpStorage, tmpBytes, srcs, unique, counts, runCount, nnz));
-    ALLOC_FREE_TRY(tmpStorage, stream);
-
-    // Set offsets to run sizes for each index
-    T runCount_h;
-    CUDA_TRY(cudaMemcpy(&runCount_h, runCount, sizeof(T), cudaMemcpyDefault));
-    int threadsPerBlock = 1024;
-    int numBlocks = (runCount_h + threadsPerBlock - 1) / threadsPerBlock;
-    offsetsKernel<<<numBlocks, threadsPerBlock>>>(runCount_h, unique, counts, result.rowOffsets);
-
-    // Scan offsets to get final offsets
-    thrust::exclusive_scan(rmm::exec_policy(stream)->on(stream), result.rowOffsets, result.rowOffsets + maxId + 2, result.rowOffsets);
-
-    // Clean up temporary allocations
-    result.nnz = nnz;
-    result.colIndices = dests;
-    result.edgeWeights = weights;
-    ALLOC_FREE_TRY(srcs, stream);
-    ALLOC_FREE_TRY(unique, stream);
-    ALLOC_FREE_TRY(counts, stream);
-    ALLOC_FREE_TRY(runCount, stream);
+void ConvertCOOtoCSR_weighted(T const* sources,
+                              T const* destinations,
+                              W const* edgeWeights,
+                              int64_t nnz,
+                              CSR_Result_Weighted<T, W>& result)
+{
+  // Sort source and destination columns by source
+  //   Allocate local memory for operating on
+  T* srcs{nullptr};
+  T* dests{nullptr};
+  W* weights{nullptr};
+
+  cudaStream_t stream{nullptr};
+
+  ALLOC_TRY((void**)&srcs, sizeof(T) * nnz, stream);
+  ALLOC_TRY((void**)&dests, sizeof(T) * nnz, stream);
+  ALLOC_TRY((void**)&weights, sizeof(W) * nnz, stream);
+  CUDA_TRY(cudaMemcpy(srcs, sources, sizeof(T) * nnz, cudaMemcpyDefault));
+  CUDA_TRY(cudaMemcpy(dests, destinations, sizeof(T) * nnz, cudaMemcpyDefault));
+  CUDA_TRY(cudaMemcpy(weights, edgeWeights, sizeof(W) * nnz, cudaMemcpyDefault));
+
+  // Call Thrust::sort_by_key to sort the arrays with srcs as keys:
+  thrust::stable_sort_by_key(rmm::exec_policy(stream)->on(stream),
+                             dests,
+                             dests + nnz,
+                             thrust::make_zip_iterator(thrust::make_tuple(srcs, weights)));
+  thrust::stable_sort_by_key(rmm::exec_policy(stream)->on(stream),
+                             srcs,
+                             srcs + nnz,
+                             thrust::make_zip_iterator(thrust::make_tuple(dests, weights)));
+
+  // Find max id (since this may be in the dests array but not the srcs array we need to check both)
+  T maxId = -1;
+  //   Max from srcs after sorting is just the last element
+  CUDA_TRY(cudaMemcpy(&maxId, &(srcs[nnz - 1]), sizeof(T), cudaMemcpyDefault));
+  auto maxId_it = thrust::max_element(rmm::exec_policy(stream)->on(stream), dests, dests + nnz);
+  //   Max from dests requires a scan to find
+  T maxId2;
+  CUDA_TRY(cudaMemcpy(&maxId2, maxId_it, sizeof(T), cudaMemcpyDefault));
+  maxId       = maxId > maxId2 ? maxId : maxId2;
+  result.size = maxId + 1;
+
+  // Allocate offsets array
+  ALLOC_TRY((void**)&result.rowOffsets, (maxId + 2) * sizeof(T), stream);
+
+  // Set all values in offsets array to zeros
+  // /CUDA_TRY(
+  //    cudaMemset(result.rowOffsets, 0, (maxId + 2) * sizeof(T));
+
+  CUDA_TRY(cudaMemset(result.rowOffsets, 0, (maxId + 2) * sizeof(int)));
+
+  // Allocate temporary arrays same size as sources array, and single value to get run counts
+  T *unique, *counts, *runCount;
+  ALLOC_TRY((void**)&unique, (maxId + 1) * sizeof(T), stream);
+  ALLOC_TRY((void**)&counts, (maxId + 1) * sizeof(T), stream);
+  ALLOC_TRY((void**)&runCount, sizeof(T), stream);
+
+  // Use CUB run length encoding to get unique values and run lengths
+  void* tmpStorage = nullptr;
+  size_t tmpBytes  = 0;
+  CUDA_TRY(
+    cub::DeviceRunLengthEncode::Encode(tmpStorage, tmpBytes, srcs, unique, counts, runCount, nnz));
+  ALLOC_TRY(&tmpStorage, tmpBytes, stream);
+  CUDA_TRY(
+    cub::DeviceRunLengthEncode::Encode(tmpStorage, tmpBytes, srcs, unique, counts, runCount, nnz));
+  ALLOC_FREE_TRY(tmpStorage, stream);
+
+  // Set offsets to run sizes for each index
+  T runCount_h;
+  CUDA_TRY(cudaMemcpy(&runCount_h, runCount, sizeof(T), cudaMemcpyDefault));
+  int threadsPerBlock = 1024;
+  int numBlocks       = (runCount_h + threadsPerBlock - 1) / threadsPerBlock;
+  offsetsKernel<<<numBlocks, threadsPerBlock>>>(runCount_h, unique, counts, result.rowOffsets);
+
+  // Scan offsets to get final offsets
+  thrust::exclusive_scan(rmm::exec_policy(stream)->on(stream),
+                         result.rowOffsets,
+                         result.rowOffsets + maxId + 2,
+                         result.rowOffsets);
+
+  // Clean up temporary allocations
+  result.nnz         = nnz;
+  result.colIndices  = dests;
+  result.edgeWeights = weights;
+  ALLOC_FREE_TRY(srcs, stream);
+  ALLOC_FREE_TRY(unique, stream);
+  ALLOC_FREE_TRY(counts, stream);
+  ALLOC_FREE_TRY(runCount, stream);
 }
 
 namespace cugraph {
@@ -357,95 +369,4 @@
   return std::make_unique<experimental::GraphCSR<VT, ET, WT>>(std::move(csr_contents));
 }
 
-} //namespace cugraph
-=======
-void ConvertCOOtoCSR_weighted(T const* sources,
-                              T const* destinations,
-                              W const* edgeWeights,
-                              int64_t nnz,
-                              CSR_Result_Weighted<T, W>& result)
-{
-  // Sort source and destination columns by source
-  //   Allocate local memory for operating on
-  T* srcs{nullptr};
-  T* dests{nullptr};
-  W* weights{nullptr};
-
-  cudaStream_t stream{nullptr};
-
-  ALLOC_TRY((void**)&srcs, sizeof(T) * nnz, stream);
-  ALLOC_TRY((void**)&dests, sizeof(T) * nnz, stream);
-  ALLOC_TRY((void**)&weights, sizeof(W) * nnz, stream);
-  CUDA_TRY(cudaMemcpy(srcs, sources, sizeof(T) * nnz, cudaMemcpyDefault));
-  CUDA_TRY(cudaMemcpy(dests, destinations, sizeof(T) * nnz, cudaMemcpyDefault));
-  CUDA_TRY(cudaMemcpy(weights, edgeWeights, sizeof(W) * nnz, cudaMemcpyDefault));
-
-  // Call Thrust::sort_by_key to sort the arrays with srcs as keys:
-  thrust::stable_sort_by_key(rmm::exec_policy(stream)->on(stream),
-                             dests,
-                             dests + nnz,
-                             thrust::make_zip_iterator(thrust::make_tuple(srcs, weights)));
-  thrust::stable_sort_by_key(rmm::exec_policy(stream)->on(stream),
-                             srcs,
-                             srcs + nnz,
-                             thrust::make_zip_iterator(thrust::make_tuple(dests, weights)));
-
-  // Find max id (since this may be in the dests array but not the srcs array we need to check both)
-  T maxId = -1;
-  //   Max from srcs after sorting is just the last element
-  CUDA_TRY(cudaMemcpy(&maxId, &(srcs[nnz - 1]), sizeof(T), cudaMemcpyDefault));
-  auto maxId_it = thrust::max_element(rmm::exec_policy(stream)->on(stream), dests, dests + nnz);
-  //   Max from dests requires a scan to find
-  T maxId2;
-  CUDA_TRY(cudaMemcpy(&maxId2, maxId_it, sizeof(T), cudaMemcpyDefault));
-  maxId       = maxId > maxId2 ? maxId : maxId2;
-  result.size = maxId + 1;
-
-  // Allocate offsets array
-  ALLOC_TRY((void**)&result.rowOffsets, (maxId + 2) * sizeof(T), stream);
-
-  // Set all values in offsets array to zeros
-  // /CUDA_TRY(
-  //    cudaMemset(result.rowOffsets, 0, (maxId + 2) * sizeof(T));
-
-  CUDA_TRY(cudaMemset(result.rowOffsets, 0, (maxId + 2) * sizeof(int)));
-
-  // Allocate temporary arrays same size as sources array, and single value to get run counts
-  T *unique, *counts, *runCount;
-  ALLOC_TRY((void**)&unique, (maxId + 1) * sizeof(T), stream);
-  ALLOC_TRY((void**)&counts, (maxId + 1) * sizeof(T), stream);
-  ALLOC_TRY((void**)&runCount, sizeof(T), stream);
-
-  // Use CUB run length encoding to get unique values and run lengths
-  void* tmpStorage = nullptr;
-  size_t tmpBytes  = 0;
-  CUDA_TRY(
-    cub::DeviceRunLengthEncode::Encode(tmpStorage, tmpBytes, srcs, unique, counts, runCount, nnz));
-  ALLOC_TRY(&tmpStorage, tmpBytes, stream);
-  CUDA_TRY(
-    cub::DeviceRunLengthEncode::Encode(tmpStorage, tmpBytes, srcs, unique, counts, runCount, nnz));
-  ALLOC_FREE_TRY(tmpStorage, stream);
-
-  // Set offsets to run sizes for each index
-  T runCount_h;
-  CUDA_TRY(cudaMemcpy(&runCount_h, runCount, sizeof(T), cudaMemcpyDefault));
-  int threadsPerBlock = 1024;
-  int numBlocks       = (runCount_h + threadsPerBlock - 1) / threadsPerBlock;
-  offsetsKernel<<<numBlocks, threadsPerBlock>>>(runCount_h, unique, counts, result.rowOffsets);
-
-  // Scan offsets to get final offsets
-  thrust::exclusive_scan(rmm::exec_policy(stream)->on(stream),
-                         result.rowOffsets,
-                         result.rowOffsets + maxId + 2,
-                         result.rowOffsets);
-
-  // Clean up temporary allocations
-  result.nnz         = nnz;
-  result.colIndices  = dests;
-  result.edgeWeights = weights;
-  ALLOC_FREE_TRY(srcs, stream);
-  ALLOC_FREE_TRY(unique, stream);
-  ALLOC_FREE_TRY(counts, stream);
-  ALLOC_FREE_TRY(runCount, stream);
-}
->>>>>>> 8c6070c4
+} //namespace cugraph