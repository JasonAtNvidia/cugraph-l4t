/*
 * Copyright (c) 2022, NVIDIA CORPORATION.
 *
 * Licensed under the Apache License, Version 2.0 (the "License");
 * you may not use this file except in compliance with the License.
 * You may obtain a copy of the License at
 *
 *     http://www.apache.org/licenses/LICENSE-2.0
 *
 * Unless required by applicable law or agreed to in writing, software
 * distributed under the License is distributed on an "AS IS" BASIS,
 * WITHOUT WARRANTIES OR CONDITIONS OF ANY KIND, either express or implied.
 * See the License for the specific language governing permissions and
 * limitations under the License.
 */

#pragma once

#include <sampling/detail/graph_functions.hpp>

#include <cugraph/detail/shuffle_wrappers.hpp>
#include <cugraph/detail/utility_wrappers.hpp>
#include <cugraph/graph.hpp>
#include <cugraph/partition_manager.hpp>

#include <raft/handle.hpp>

#include <rmm/device_uvector.hpp>

#include <cugraph-ops/graph/sampling.hpp>

#include <thrust/optional.h>

#include <algorithm>
#include <limits>
#include <numeric>
#include <type_traits>
#include <vector>

namespace cugraph {
namespace detail {

template <typename graph_view_t>
std::tuple<rmm::device_uvector<typename graph_view_t::vertex_type>,
           rmm::device_uvector<typename graph_view_t::vertex_type>,
           rmm::device_uvector<typename graph_view_t::weight_type>,
           rmm::device_uvector<typename graph_view_t::edge_type>>
uniform_nbr_sample_impl(
  raft::handle_t const& handle,

  graph_view_t const& graph_view,

  // List of vertices to sample.
  rmm::device_uvector<typename graph_view_t::vertex_type>& d_in,

  // vector of branching out (fan-out) degree per source vertex for each level
  // parameter used for obtaining local out-degree information
  raft::host_span<const int> h_fan_out,
  rmm::device_uvector<typename graph_view_t::edge_type> const& global_out_degrees,
  rmm::device_uvector<typename graph_view_t::edge_type> const& global_degree_offsets,
  bool with_replacement,
  uint64_t seed)
{
  using vertex_t = typename graph_view_t::vertex_type;
  using edge_t   = typename graph_view_t::edge_type;
  using weight_t = typename graph_view_t::weight_type;

  namespace cugraph_ops = cugraph::ops::gnn::graph;

  CUGRAPH_EXPECTS(h_fan_out.size() > 0,
                  "Invalid input argument: number of levels must be non-zero.");

  rmm::device_uvector<vertex_t> d_result_src(0, handle.get_stream());
  rmm::device_uvector<vertex_t> d_result_dst(0, handle.get_stream());

  auto d_result_indices =
    thrust::make_optional(rmm::device_uvector<weight_t>(0, handle.get_stream()));

  size_t level{0};
  size_t row_comm_size{1};

  if constexpr (graph_view_t::is_multi_gpu) {
    auto& row_comm = handle.get_subcomm(cugraph::partition_2d::key_naming_t().row_name());
    seed += row_comm.get_rank();
    row_comm_size = row_comm.get_size();
  }

  for (auto&& k_level : h_fan_out) {
    // prep step for extracting out-degs(sources):
    if constexpr (graph_view_t::is_multi_gpu) {
      d_in = shuffle_int_vertices_by_gpu_id(
        handle, std::move(d_in), graph_view.vertex_partition_range_lasts());
      d_in = allgather_active_majors(handle, std::move(d_in));
    }

    rmm::device_uvector<vertex_t> d_out_src(0, handle.get_stream());
    rmm::device_uvector<vertex_t> d_out_dst(0, handle.get_stream());
    auto d_out_indices = std::make_optional(rmm::device_uvector<weight_t>(0, handle.get_stream()));

    if (k_level != 0) {
      // extract out-degs(sources):

      // TODO: `get_active_major_global_degrees` should use the mask
      auto&& d_out_degs =
        get_active_major_global_degrees(handle, graph_view, d_in, global_out_degrees);

      // eliminate 0 degree vertices
      std::tie(d_in, d_out_degs) =
        cugraph::detail::filter_degree_0_vertices(handle, std::move(d_in), std::move(d_out_degs));

      // segmented-random-generation of indices:
      rmm::device_uvector<edge_t> d_rnd_indices(d_in.size() * k_level, handle.get_stream());

      raft::random::RngState rng_state(seed);
      seed += d_rnd_indices.size() * row_comm_size;

      if (d_rnd_indices.size() > 0) {
        // FIXME: This cugraph_ops function does not handle 0 inputs properly
        cugraph_ops::get_sampling_index(d_rnd_indices.data(),
                                        rng_state,
                                        d_out_degs.data(),
                                        static_cast<edge_t>(d_out_degs.size()),
                                        static_cast<int32_t>(k_level),
                                        with_replacement,
                                        handle.get_stream());
      }

      // TODO: `gather_local_edges` should use the mask
      std::tie(d_out_src, d_out_dst, d_out_indices) =
        gather_local_edges(handle,
                           graph_view,
                           d_in,
                           std::move(d_rnd_indices),
                           static_cast<edge_t>(k_level),
                           global_degree_offsets);
    } else {
      std::tie(d_out_src, d_out_dst, d_out_indices) =
        gather_one_hop_edgelist(handle, graph_view, d_in);
    }

    // resize accumulators:
    auto old_sz = d_result_dst.size();
    auto add_sz = d_out_dst.size();
    auto new_sz = old_sz + add_sz;

    d_result_src.resize(new_sz, handle.get_stream());
    d_result_dst.resize(new_sz, handle.get_stream());
    d_result_indices->resize(new_sz, handle.get_stream());

    raft::copy(
      d_result_src.begin() + old_sz, d_out_src.begin(), d_out_src.size(), handle.get_stream());
    raft::copy(
      d_result_dst.begin() + old_sz, d_out_dst.begin(), d_out_dst.size(), handle.get_stream());
    raft::copy(d_result_indices->begin() + old_sz,
               d_out_indices->begin(),
               d_out_indices->size(),
               handle.get_stream());

    d_in = std::move(d_out_dst);

    ++level;
  }

  return count_and_remove_duplicates<vertex_t, edge_t, weight_t>(
    handle, std::move(d_result_src), std::move(d_result_dst), std::move(*d_result_indices));
}
}  // namespace detail

template <typename vertex_t,
          typename edge_t,
          typename weight_t,
          bool store_transposed,
          bool multi_gpu>
std::tuple<rmm::device_uvector<vertex_t>,
           rmm::device_uvector<vertex_t>,
           rmm::device_uvector<weight_t>,
           rmm::device_uvector<edge_t>>
uniform_nbr_sample(
  raft::handle_t const& handle,
  graph_view_t<vertex_t, edge_t, weight_t, store_transposed, multi_gpu> const& graph_view,
  raft::device_span<vertex_t> starting_vertices,
  raft::host_span<const int> fan_out,
  bool with_replacement,
  uint64_t seed)
{
  rmm::device_uvector<vertex_t> d_start_vs(starting_vertices.size(), handle.get_stream());
  raft::copy(
    d_start_vs.data(), starting_vertices.data(), starting_vertices.size(), handle.get_stream());

  // preamble step for out-degree info:
  //

  // TODO: This probably needs to filter based on the mask.
  auto&& [global_degree_offsets, global_out_degrees] =
    detail::get_global_degree_information(handle, graph_view);
<<<<<<< HEAD

  // TODO: This probably needs to filter based on the mask
  auto&& global_adjacency_list_offsets = detail::get_global_adjacency_offset(
    handle, graph_view, global_degree_offsets, global_out_degrees);
=======
>>>>>>> eae4585e

  return detail::uniform_nbr_sample_impl(handle,
                                         graph_view,
                                         d_start_vs,
                                         fan_out,
                                         global_out_degrees,
                                         global_degree_offsets,
                                         with_replacement,
                                         seed);
}

}  // namespace cugraph<|MERGE_RESOLUTION|>--- conflicted
+++ resolved
@@ -193,13 +193,6 @@
   // TODO: This probably needs to filter based on the mask.
   auto&& [global_degree_offsets, global_out_degrees] =
     detail::get_global_degree_information(handle, graph_view);
-<<<<<<< HEAD
-
-  // TODO: This probably needs to filter based on the mask
-  auto&& global_adjacency_list_offsets = detail::get_global_adjacency_offset(
-    handle, graph_view, global_degree_offsets, global_out_degrees);
-=======
->>>>>>> eae4585e
 
   return detail::uniform_nbr_sample_impl(handle,
                                          graph_view,
