/*
 * Copyright (c) 2021-2022, NVIDIA CORPORATION.
 *
 * Licensed under the Apache License, Version 2.0 (the "License");
 * you may not use this file except in compliance with the License.
 * You may obtain a copy of the License at
 *
 *     http://www.apache.org/licenses/LICENSE-2.0
 *
 * Unless required by applicable law or agreed to in writing, software
 * distributed under the License is distributed on an "AS IS" BASIS,
 * WITHOUT WARRANTIES OR CONDITIONS OF ANY KIND, either express or implied.
 * See the License for the specific language governing permissions and
 * limitations under the License.
 */

#pragma once

#include <cugraph/utilities/dataframe_buffer.cuh>
#include <cugraph/utilities/device_functors.cuh>
#include <cugraph/utilities/thrust_tuple_utils.cuh>

#include <raft/handle.hpp>
#include <raft/span.hpp>
#include <rmm/exec_policy.hpp>

#include <thrust/binary_search.h>
#include <thrust/distance.h>
#include <thrust/execution_policy.h>
#include <thrust/fill.h>
#include <thrust/iterator/constant_iterator.h>
#include <thrust/iterator/counting_iterator.h>
#include <thrust/iterator/iterator_traits.h>
#include <thrust/iterator/transform_iterator.h>
#include <thrust/iterator/zip_iterator.h>
#include <thrust/optional.h>
#include <thrust/tuple.h>

#include <optional>
#include <type_traits>

namespace cugraph {

namespace detail {

template <typename vertex_t, typename ValueIterator>
class edge_partition_major_property_device_view_t {
 public:
  using value_type = typename thrust::iterator_traits<ValueIterator>::value_type;

  edge_partition_major_property_device_view_t() = default;

  edge_partition_major_property_device_view_t(
    ValueIterator value_first)  // for single-GPU only and for advanced users
    : value_first_(value_first)
  {
    set_local_edge_partition_idx(size_t{0});
  }

  edge_partition_major_property_device_view_t(
    raft::host_span<vertex_t const> edge_partition_major_value_start_offsets,
    raft::host_span<vertex_t const> edge_partition_major_range_firsts,
    ValueIterator value_first)
    : edge_partition_major_value_start_offsets_(edge_partition_major_value_start_offsets),
      edge_partition_major_range_firsts_(edge_partition_major_range_firsts),
      value_first_(value_first)
  {
    set_local_edge_partition_idx(size_t{0});
  }

  edge_partition_major_property_device_view_t(
    raft::host_span<raft::device_span<vertex_t const> const> edge_partition_keys,
    raft::host_span<raft::device_span<vertex_t const> const> edge_partition_key_chunk_start_offsets,
    size_t key_chunk_size,
    raft::host_span<vertex_t const> edge_partition_major_value_start_offsets,
    raft::host_span<vertex_t const> edge_partition_major_range_firsts,
    ValueIterator value_first)
    : edge_partition_keys_(edge_partition_keys),
      edge_partition_key_chunk_start_offsets_(edge_partition_key_chunk_start_offsets),
      key_chunk_size_(key_chunk_size),
      edge_partition_major_value_start_offsets_(edge_partition_major_value_start_offsets),
      edge_partition_major_range_firsts_(edge_partition_major_range_firsts),
      value_first_(value_first)
  {
    set_local_edge_partition_idx(size_t{0});
  }

  void set_local_edge_partition_idx(size_t partition_idx)
  {
    if (edge_partition_keys_) {
      this_edge_partition_keys_ = (*edge_partition_keys_)[partition_idx];
      this_edge_partition_key_chunk_start_offsets_ =
        (*edge_partition_key_chunk_start_offsets_)[partition_idx];
    }

    assert((partition_idx == size_t{0}) || edge_partition_major_value_start_offsets_);
<<<<<<< HEAD
    // This is failing in the debug build...
//    assert((partition_idx == size_t{0}) || edge_partition_value_firsts_);
=======
    assert((partition_idx == size_t{0}) || edge_partition_major_range_firsts_);
>>>>>>> e9e48c82
    this_edge_partition_value_first_ =
      value_first_ + (edge_partition_major_value_start_offsets_
                        ? (*edge_partition_major_value_start_offsets_)[partition_idx]
                        : vertex_t{0});
    this_edge_partition_major_range_first_ =
      edge_partition_major_range_firsts_ ? (*edge_partition_major_range_firsts_)[partition_idx]
                                         : vertex_t{0};
  }

  std::optional<raft::host_span<raft::device_span<vertex_t const> const>> keys() const
  {
    return edge_partition_keys_
             ? std::optional<
                 raft::host_span<raft::device_span<vertex_t const> const>>{*edge_partition_keys_}
             : std::nullopt;
  }

  std::optional<raft::host_span<raft::device_span<vertex_t const> const>> key_chunk_start_offsets()
    const
  {
    return edge_partition_key_chunk_start_offsets_
             ? std::optional<raft::host_span<
                 raft::device_span<vertex_t const> const>>{*edge_partition_key_chunk_start_offsets_}
             : std::nullopt;
  }

  std::optional<size_t> key_chunk_size() const
  {
    return key_chunk_size_ ? std::optional<size_t>{*key_chunk_size_} : std::nullopt;
  }

  ValueIterator value_first() const { return value_first_; }

  std::optional<raft::host_span<vertex_t const>> edge_partition_major_value_start_offsets() const
  {
    return edge_partition_major_value_start_offsets_
             ? std::optional<
                 raft::host_span<vertex_t const>>{*edge_partition_major_value_start_offsets_}
             : std::nullopt;
  }

  std::optional<raft::host_span<vertex_t const>> edge_partition_major_range_firsts() const
  {
    return edge_partition_major_range_firsts_
             ? std::optional<raft::host_span<vertex_t const>>{*edge_partition_major_range_firsts_}
             : std::nullopt;
  }

  __device__ ValueIterator get_iter(vertex_t offset) const
  {
    auto value_offset = offset;
    if (this_edge_partition_keys_) {
      auto chunk_idx = static_cast<size_t>(offset) / (*key_chunk_size_);
      auto it =
        thrust::lower_bound(thrust::seq,
                            (*this_edge_partition_keys_).begin() +
                              (*this_edge_partition_key_chunk_start_offsets_)[chunk_idx],
                            (*this_edge_partition_keys_).begin() +
                              (*this_edge_partition_key_chunk_start_offsets_)[chunk_idx + 1],
                            this_edge_partition_major_range_first_ + offset);
      assert((it != (*this_edge_partition_keys_).begin() +
                      (*this_edge_partition_key_chunk_start_offsets_)[chunk_idx + 1]) &&
             (*it == (this_edge_partition_major_range_first_ + offset)));
      value_offset = (*this_edge_partition_key_chunk_start_offsets_)[chunk_idx] +
                     static_cast<vertex_t>(thrust::distance(
                       (*this_edge_partition_keys_).begin() +
                         (*this_edge_partition_key_chunk_start_offsets_)[chunk_idx],
                       it));
    }
    return this_edge_partition_value_first_ + value_offset;
  }

  __device__ value_type get(vertex_t offset) const { return *get_iter(offset); }

 private:
  thrust::optional<raft::host_span<raft::device_span<vertex_t const> const>> edge_partition_keys_{
    thrust::nullopt};
  thrust::optional<raft::host_span<raft::device_span<vertex_t const> const>>
    edge_partition_key_chunk_start_offsets_{thrust::nullopt};
  thrust::optional<size_t> key_chunk_size_{thrust::nullopt};

  thrust::optional<raft::host_span<vertex_t const>> edge_partition_major_value_start_offsets_{
    thrust::nullopt};
  thrust::optional<raft::host_span<vertex_t const>> edge_partition_major_range_firsts_{
    thrust::nullopt};
  ValueIterator value_first_{};

  thrust::optional<raft::device_span<vertex_t const>> this_edge_partition_keys_{thrust::nullopt};
  thrust::optional<raft::device_span<vertex_t const>> this_edge_partition_key_chunk_start_offsets_{
    thrust::nullopt};
  ValueIterator this_edge_partition_value_first_{};
  vertex_t this_edge_partition_major_range_first_{};
};

template <typename vertex_t, typename ValueIterator>
class edge_partition_minor_property_device_view_t {
 public:
  using value_type = typename thrust::iterator_traits<ValueIterator>::value_type;

  edge_partition_minor_property_device_view_t() = default;

  edge_partition_minor_property_device_view_t(ValueIterator value_first, vertex_t minor_range_first)
    : value_first_(value_first), minor_range_first_(minor_range_first)
  {
  }

  edge_partition_minor_property_device_view_t(
    raft::device_span<vertex_t const> keys,
    raft::device_span<vertex_t const> key_chunk_start_offsets,
    size_t key_chunk_size,
    ValueIterator value_first,
    vertex_t minor_range_first)
    : keys_(keys),
      key_chunk_start_offsets_(key_chunk_start_offsets),
      key_chunk_size_(key_chunk_size),
      value_first_(value_first),
      minor_range_first_(minor_range_first)
  {
  }

  std::optional<raft::device_span<vertex_t const>> keys() const
  {
    return keys_ ? std::optional<raft::device_span<vertex_t const>>{*keys_} : std::nullopt;
  }

  ValueIterator value_first() const { return value_first_; }

  __device__ ValueIterator get_iter(vertex_t offset) const
  {
    auto value_offset = offset;
    if (keys_) {
      auto chunk_idx = static_cast<size_t>(offset) / (*key_chunk_size_);
      auto it        = thrust::lower_bound(thrust::seq,
                                    (*keys_).begin() + (*key_chunk_start_offsets_)[chunk_idx],
                                    (*keys_).begin() + (*key_chunk_start_offsets_)[chunk_idx + 1],
                                    minor_range_first_ + offset);
      assert((it != (*keys_).begin() + (*key_chunk_start_offsets_)[chunk_idx + 1]) &&
             (*it == (minor_range_first_ + offset)));
      value_offset = (*key_chunk_start_offsets_)[chunk_idx] +
                     static_cast<vertex_t>(thrust::distance(
                       (*keys_).begin() + (*key_chunk_start_offsets_)[chunk_idx], it));
    }
    return value_first_ + value_offset;
  }

  __device__ value_type get(vertex_t offset) const { return *get_iter(offset); }

 private:
  thrust::optional<raft::device_span<vertex_t const>> keys_{thrust::nullopt};
  thrust::optional<raft::device_span<vertex_t const>> key_chunk_start_offsets_{thrust::nullopt};
  thrust::optional<size_t> key_chunk_size_{thrust::nullopt};

  ValueIterator value_first_{};
  vertex_t minor_range_first_{};
};

template <typename vertex_t, typename T>
class edge_partition_major_property_t {
 public:
  edge_partition_major_property_t(raft::handle_t const& handle)
    : buffer_(allocate_dataframe_buffer<T>(size_t{0}, rmm::cuda_stream_view{}))
  {
  }

  edge_partition_major_property_t(raft::handle_t const& handle,
                                  std::vector<vertex_t>&& edge_partition_major_value_start_offsets,
                                  std::vector<vertex_t>&& edge_partition_major_range_firsts)
    : buffer_(allocate_dataframe_buffer<T>(edge_partition_major_value_start_offsets.back(),
                                           handle.get_stream())),
      edge_partition_major_value_start_offsets_(
        std::move(edge_partition_major_value_start_offsets)),
      edge_partition_major_range_firsts_(std::move(edge_partition_major_range_firsts))
  {
  }

  edge_partition_major_property_t(
    raft::handle_t const& handle,
    raft::host_span<raft::device_span<vertex_t const> const> keys,
    raft::host_span<raft::device_span<vertex_t const> const> key_chunk_start_offsets,
    size_t key_chunk_size,
    std::vector<vertex_t>&& edge_partition_major_value_start_offsets,
    std::vector<vertex_t>&& edge_partition_major_range_firsts)
    : edge_partition_keys_(keys),
      edge_partition_key_chunk_start_offsets_(key_chunk_start_offsets),
      key_chunk_size_(key_chunk_size),
      buffer_(allocate_dataframe_buffer<T>(edge_partition_major_value_start_offsets.back(),
                                           handle.get_stream())),
      edge_partition_major_value_start_offsets_(
        std::move(edge_partition_major_value_start_offsets)),
      edge_partition_major_range_firsts_(std::move(edge_partition_major_range_firsts))
  {
  }

  void clear(raft::handle_t const& handle)
  {
    edge_partition_keys_                    = std::nullopt;
    edge_partition_key_chunk_start_offsets_ = std::nullopt;
    key_chunk_size_                         = std::nullopt;

    resize_dataframe_buffer(buffer_, size_t{0}, handle.get_stream());
    shrink_to_fit_dataframe_buffer(buffer_, handle.get_stream());

    edge_partition_major_value_start_offsets_.clear();
    edge_partition_major_value_start_offsets_.shrink_to_fit();
    edge_partition_major_range_firsts_.clear();
    edge_partition_major_range_firsts_.shrink_to_fit();
  }

  void fill(raft::handle_t const& handle, T value)
  {
    thrust::fill(handle.get_thrust_policy(),
                 get_dataframe_buffer_begin(buffer_),
                 get_dataframe_buffer_end(buffer_),
                 value);
  }

  auto keys(size_t partition_idx)
  {
    return edge_partition_keys_ ? std::optional<raft::device_span<vertex_t const>>{(
                                    *edge_partition_keys_)[partition_idx]}
                                : std::nullopt;
  }

  auto value_first() { return get_dataframe_buffer_begin(buffer_); }

  auto device_view() const
  {
    auto value_first = get_dataframe_buffer_cbegin(buffer_);

    if (edge_partition_keys_) {
      return edge_partition_major_property_device_view_t<vertex_t, decltype(value_first)>(
        *edge_partition_keys_,
        *edge_partition_key_chunk_start_offsets_,
        *key_chunk_size_,
        raft::host_span<vertex_t const>(edge_partition_major_value_start_offsets_.data(),
                                        edge_partition_major_value_start_offsets_.size()),
        raft::host_span<vertex_t const>(edge_partition_major_range_firsts_.data(),
                                        edge_partition_major_range_firsts_.size()),
        value_first);
    } else {
      return edge_partition_major_property_device_view_t<vertex_t, decltype(value_first)>(
        raft::host_span<vertex_t const>(edge_partition_major_value_start_offsets_.data(),
                                        edge_partition_major_value_start_offsets_.size()),
        raft::host_span<vertex_t const>(edge_partition_major_range_firsts_.data(),
                                        edge_partition_major_range_firsts_.size()),
        value_first);
    }
  }

  auto mutable_device_view()
  {
    auto value_first = get_dataframe_buffer_begin(buffer_);

    if (edge_partition_keys_) {
      return edge_partition_major_property_device_view_t<vertex_t, decltype(value_first)>(
        *edge_partition_keys_,
        *edge_partition_key_chunk_start_offsets_,
        *key_chunk_size_,
        raft::host_span<vertex_t const>(edge_partition_major_value_start_offsets_.data(),
                                        edge_partition_major_value_start_offsets_.size()),
        raft::host_span<vertex_t const>(edge_partition_major_range_firsts_.data(),
                                        edge_partition_major_range_firsts_.size()),
        value_first);
    } else {
      return edge_partition_major_property_device_view_t<vertex_t, decltype(value_first)>(
        raft::host_span<vertex_t const>(edge_partition_major_value_start_offsets_.data(),
                                        edge_partition_major_value_start_offsets_.size()),
        raft::host_span<vertex_t const>(edge_partition_major_range_firsts_.data(),
                                        edge_partition_major_range_firsts_.size()),
        value_first);
    }
  }

 private:
  std::optional<raft::host_span<raft::device_span<vertex_t const> const>> edge_partition_keys_{
    std::nullopt};
  std::optional<raft::host_span<raft::device_span<vertex_t const> const>>
    edge_partition_key_chunk_start_offsets_{std::nullopt};
  std::optional<size_t> key_chunk_size_{std::nullopt};

  decltype(allocate_dataframe_buffer<T>(size_t{0}, rmm::cuda_stream_view{})) buffer_;
  std::vector<vertex_t> edge_partition_major_value_start_offsets_{};
  std::vector<vertex_t> edge_partition_major_range_firsts_{};
};

template <typename vertex_t, typename T>
class edge_partition_minor_property_t {
 public:
  edge_partition_minor_property_t(raft::handle_t const& handle)
    : buffer_(allocate_dataframe_buffer<T>(size_t{0}, handle.get_stream())),
      minor_range_first_(vertex_t{0})
  {
  }

  edge_partition_minor_property_t(raft::handle_t const& handle,
                                  vertex_t buffer_size,
                                  vertex_t minor_range_first)
    : buffer_(allocate_dataframe_buffer<T>(buffer_size, handle.get_stream())),
      minor_range_first_(minor_range_first)
  {
  }

  edge_partition_minor_property_t(raft::handle_t const& handle,
                                  raft::device_span<vertex_t const> keys,
                                  raft::device_span<vertex_t const> key_chunk_start_offsets,
                                  size_t key_chunk_size,
                                  vertex_t minor_range_first)
    : keys_(keys),
      key_chunk_start_offsets_(key_chunk_start_offsets),
      key_chunk_size_(key_chunk_size),
      buffer_(allocate_dataframe_buffer<T>(keys.size(), handle.get_stream())),
      minor_range_first_(minor_range_first)
  {
  }

  void clear(raft::handle_t const& handle)
  {
    keys_                    = std::nullopt;
    key_chunk_start_offsets_ = std::nullopt;
    key_chunk_size_          = std::nullopt;

    resize_dataframe_buffer(buffer_, size_t{0}, handle.get_stream());
    shrink_to_fit_dataframe_buffer(buffer_, handle.get_stream());
    minor_range_first_ = vertex_t{0};
  }

  void fill(raft::handle_t const& handle, T value)
  {
    thrust::fill(handle.get_thrust_policy(),
                 value_first(),
                 value_first() + size_dataframe_buffer(buffer_),
                 value);
  }

  auto keys() { return keys_; }

  auto value_first() { return get_dataframe_buffer_begin(buffer_); }

  auto device_view() const
  {
    auto value_first = get_dataframe_buffer_cbegin(buffer_);
    if (keys_) {
      return edge_partition_minor_property_device_view_t<vertex_t, decltype(value_first)>(
        *keys_, *key_chunk_start_offsets_, *key_chunk_size_, value_first, minor_range_first_);
    } else {
      return edge_partition_minor_property_device_view_t<vertex_t, decltype(value_first)>(
        value_first, minor_range_first_);
    }
  }

  auto mutable_device_view()
  {
    auto value_first = get_dataframe_buffer_begin(buffer_);
    if (keys_) {
      return edge_partition_minor_property_device_view_t<vertex_t, decltype(value_first)>(
        *keys_, *key_chunk_start_offsets_, *key_chunk_size_, value_first, minor_range_first_);
    } else {
      return edge_partition_minor_property_device_view_t<vertex_t, decltype(value_first)>(
        value_first, minor_range_first_);
    }
  }

 private:
  std::optional<raft::device_span<vertex_t const>> keys_{std::nullopt};
  std::optional<raft::device_span<vertex_t const>> key_chunk_start_offsets_{std::nullopt};
  std::optional<size_t> key_chunk_size_{std::nullopt};

  decltype(allocate_dataframe_buffer<T>(size_t{0}, rmm::cuda_stream_view{})) buffer_;
  vertex_t minor_range_first_{};
};

template <typename Iterator,
          typename std::enable_if_t<std::is_arithmetic<
            typename std::iterator_traits<Iterator>::value_type>::value>* = nullptr>
auto to_thrust_tuple(Iterator iter)
{
  return thrust::make_tuple(iter);
}

template <typename Iterator,
          typename std::enable_if_t<is_thrust_tuple_of_arithmetic<
            typename std::iterator_traits<Iterator>::value_type>::value>* = nullptr>
auto to_thrust_tuple(Iterator iter)
{
  return iter.get_iterator_tuple();
}

template <typename T, typename... Ts>
decltype(auto) get_first_of_pack(T&& t, Ts&&...)
{
  return std::forward<T>(t);
}

}  // namespace detail

template <typename GraphViewType, typename T>
class edge_partition_src_property_t {
 public:
  using value_type = T;
  static_assert(is_arithmetic_or_thrust_tuple_of_arithmetic<T>::value);

  edge_partition_src_property_t(raft::handle_t const& handle) : property_(handle) {}

  edge_partition_src_property_t(raft::handle_t const& handle, GraphViewType const& graph_view)
    : property_(handle)
  {
    using vertex_t = typename GraphViewType::vertex_type;

    auto key_chunk_size = graph_view.local_sorted_unique_edge_src_chunk_size();
    if (key_chunk_size) {
      if constexpr (GraphViewType::is_multi_gpu) {
        if constexpr (GraphViewType::is_storage_transposed) {
          property_ = detail::edge_partition_minor_property_t<vertex_t, T>(
            handle,
            *(graph_view.local_sorted_unique_edge_srcs()),
            *(graph_view.local_sorted_unique_edge_src_chunk_start_offsets()),
            *key_chunk_size,
            graph_view.local_edge_partition_src_range_first());
        } else {
          edge_partition_keys_ = std::vector<raft::device_span<vertex_t const>>(
            graph_view.number_of_local_edge_partitions());
          edge_partition_key_chunk_start_offsets_ = std::vector<raft::device_span<vertex_t const>>(
            graph_view.number_of_local_edge_partitions());
          std::vector<vertex_t> major_value_start_offsets(
            graph_view.number_of_local_edge_partitions() + 1, vertex_t{0});
          std::vector<vertex_t> major_range_firsts(graph_view.number_of_local_edge_partitions());
          for (size_t i = 0; i < graph_view.number_of_local_edge_partitions(); ++i) {
            (*edge_partition_keys_)[i] = *(graph_view.local_sorted_unique_edge_srcs(i));
            (*edge_partition_key_chunk_start_offsets_)[i] =
              *(graph_view.local_sorted_unique_edge_src_chunk_start_offsets(i));
            major_value_start_offsets[i + 1] =
              major_value_start_offsets[i] + (*edge_partition_keys_)[i].size();
            major_range_firsts[i] = graph_view.local_edge_partition_src_range_first(i);
          }
          property_ = detail::edge_partition_major_property_t<vertex_t, T>(
            handle,
            raft::host_span<raft::device_span<vertex_t const>>((*edge_partition_keys_).data(),
                                                               (*edge_partition_keys_).size()),
            raft::host_span<raft::device_span<vertex_t const>>(
              (*edge_partition_key_chunk_start_offsets_).data(),
              (*edge_partition_key_chunk_start_offsets_).size()),
            *key_chunk_size,
            std::move(major_value_start_offsets),
            std::move(major_range_firsts));
        }
      } else {
        assert(false);
      }
    } else {
      if constexpr (GraphViewType::is_storage_transposed) {
        property_ = detail::edge_partition_minor_property_t<vertex_t, T>(
          handle,
          graph_view.local_edge_partition_src_range_size(),
          graph_view.local_edge_partition_src_range_first());
      } else {
        std::vector<vertex_t> major_value_start_offsets(
          graph_view.number_of_local_edge_partitions() + 1, vertex_t{0});
        std::vector<vertex_t> major_range_firsts(graph_view.number_of_local_edge_partitions());
        for (size_t i = 0; i < graph_view.number_of_local_edge_partitions(); ++i) {
          major_value_start_offsets[i + 1] =
            major_value_start_offsets[i] + graph_view.local_edge_partition_src_range_size(i);
          major_range_firsts[i] = graph_view.local_edge_partition_src_range_first(i);
        }
        property_ = detail::edge_partition_major_property_t<vertex_t, T>(
          handle, std::move(major_value_start_offsets), std::move(major_range_firsts));
      }
    }
  }

  void clear(raft::handle_t const& handle)
  {
    property_.clear(handle);

    edge_partition_keys_                    = std::nullopt;
    edge_partition_key_chunk_start_offsets_ = std::nullopt;
  }

  void fill(raft::handle_t const& handle, T value) { property_.fill(handle, value); }

  template <bool transposed = GraphViewType::is_storage_transposed>
  std::enable_if_t<transposed,
                   std::optional<raft::device_span<typename GraphViewType::vertex_type const>>>
  keys()
  {
    return property_.keys();
  }

  template <bool transposed = GraphViewType::is_storage_transposed>
  std::enable_if_t<!transposed,
                   std::optional<raft::device_span<typename GraphViewType::vertex_type const>>>
  keys(size_t partition_idx)
  {
    return property_.keys(partition_idx);
  }

  auto value_first() { return property_.value_first(); }

  auto device_view() const { return property_.device_view(); }
  auto mutable_device_view() { return property_.mutable_device_view(); }

 private:
  std::conditional_t<
    GraphViewType::is_storage_transposed,
    detail::edge_partition_minor_property_t<typename GraphViewType::vertex_type, T>,
    detail::edge_partition_major_property_t<typename GraphViewType::vertex_type, T>>
    property_;

  std::optional<std::vector<raft::device_span<typename GraphViewType::vertex_type const>>>
    edge_partition_keys_{std::nullopt};
  std::optional<std::vector<raft::device_span<typename GraphViewType::vertex_type const>>>
    edge_partition_key_chunk_start_offsets_{std::nullopt};
};

template <typename GraphViewType, typename T>
class edge_partition_dst_property_t {
 public:
  using value_type = T;

  static_assert(is_arithmetic_or_thrust_tuple_of_arithmetic<T>::value);

  edge_partition_dst_property_t(raft::handle_t const& handle) : property_(handle) {}

  edge_partition_dst_property_t(raft::handle_t const& handle, GraphViewType const& graph_view)
    : property_(handle)
  {
    using vertex_t = typename GraphViewType::vertex_type;

    auto key_chunk_size = graph_view.local_sorted_unique_edge_dst_chunk_size();
    if (key_chunk_size) {
      if constexpr (GraphViewType::is_multi_gpu) {
        if constexpr (GraphViewType::is_storage_transposed) {
          edge_partition_keys_ = std::vector<raft::device_span<vertex_t const>>(
            graph_view.number_of_local_edge_partitions());
          edge_partition_key_chunk_start_offsets_ = std::vector<raft::device_span<vertex_t const>>(
            graph_view.number_of_local_edge_partitions());
          std::vector<vertex_t> major_value_start_offsets(
            graph_view.number_of_local_edge_partitions() + 1, vertex_t{0});
          std::vector<vertex_t> major_range_firsts(graph_view.number_of_local_edge_partitions());
          for (size_t i = 0; i < graph_view.number_of_local_edge_partitions(); ++i) {
            (*edge_partition_keys_)[i] = *(graph_view.local_sorted_unique_edge_dsts(i));
            (*edge_partition_key_chunk_start_offsets_)[i] =
              *(graph_view.local_sorted_unique_edge_dst_chunk_start_offsets(i));
            major_value_start_offsets[i + 1] =
              major_value_start_offsets[i] + (*edge_partition_keys_)[i].size();
            major_range_firsts[i] = graph_view.local_edge_partition_dst_range_first(i);
          }
          property_ = detail::edge_partition_major_property_t<vertex_t, T>(
            handle,
            raft::host_span<raft::device_span<vertex_t const>>((*edge_partition_keys_).data(),
                                                               (*edge_partition_keys_).size()),
            raft::host_span<raft::device_span<vertex_t const>>(
              (*edge_partition_key_chunk_start_offsets_).data(),
              (*edge_partition_key_chunk_start_offsets_).size()),
            *key_chunk_size,
            std::move(major_value_start_offsets),
            std::move(major_range_firsts));
        } else {
          property_ = detail::edge_partition_minor_property_t<vertex_t, T>(
            handle,
            *(graph_view.local_sorted_unique_edge_dsts()),
            *(graph_view.local_sorted_unique_edge_dst_chunk_start_offsets()),
            *key_chunk_size,
            graph_view.local_edge_partition_dst_range_first());
        }
      } else {
        assert(false);
      }
    } else {
      if constexpr (GraphViewType::is_storage_transposed) {
        std::vector<vertex_t> major_value_start_offsets(
          graph_view.number_of_local_edge_partitions() + 1, vertex_t{0});
        std::vector<vertex_t> major_range_firsts(graph_view.number_of_local_edge_partitions());
        for (size_t i = 0; i < graph_view.number_of_local_edge_partitions(); ++i) {
          major_value_start_offsets[i + 1] =
            major_value_start_offsets[i] + graph_view.local_edge_partition_dst_range_size(i);
          major_range_firsts[i] = graph_view.local_edge_partition_dst_range_first(i);
        }
        property_ = detail::edge_partition_major_property_t<vertex_t, T>(
          handle, std::move(major_value_start_offsets), std::move(major_range_firsts));
      } else {
        property_ = detail::edge_partition_minor_property_t<vertex_t, T>(
          handle,
          graph_view.local_edge_partition_dst_range_size(),
          graph_view.local_edge_partition_dst_range_first());
      }
    }
  }

  void clear(raft::handle_t const& handle)
  {
    property_.clear(handle);

    edge_partition_keys_                    = std::nullopt;
    edge_partition_key_chunk_start_offsets_ = std::nullopt;
  }

  void fill(raft::handle_t const& handle, T value) { property_.fill(handle, value); }

  template <bool transposed = GraphViewType::is_storage_transposed>
  std::enable_if_t<!transposed,
                   std::optional<raft::device_span<typename GraphViewType::vertex_type const>>>
  keys()
  {
    return property_.keys();
  }

  template <bool transposed = GraphViewType::is_storage_transposed>
  std::enable_if_t<transposed,
                   std::optional<raft::device_span<typename GraphViewType::vertex_type const>>>
  keys(size_t partition_idx)
  {
    return property_.keys(partition_idx);
  }

  auto value_first() { return property_.value_first(); }

  auto device_view() const { return property_.device_view(); }
  auto mutable_device_view() { return property_.mutable_device_view(); }

 private:
  std::conditional_t<
    GraphViewType::is_storage_transposed,
    detail::edge_partition_major_property_t<typename GraphViewType::vertex_type, T>,
    detail::edge_partition_minor_property_t<typename GraphViewType::vertex_type, T>>
    property_;

  std::optional<std::vector<raft::device_span<typename GraphViewType::vertex_type const>>>
    edge_partition_keys_{std::nullopt};
  std::optional<std::vector<raft::device_span<typename GraphViewType::vertex_type const>>>
    edge_partition_key_chunk_start_offsets_{std::nullopt};
};

template <typename vertex_t>
class dummy_property_device_view_t {
 public:
  using value_type = thrust::nullopt_t;

  void set_local_edge_partition_idx(size_t partition_idx) {}  // no-op

  __device__ auto get(vertex_t offset) const { return thrust::nullopt; }
};

template <typename vertex_t>
class dummy_property_t {
 public:
  using value_type = thrust::nullopt_t;

  auto device_view() const { return dummy_property_device_view_t<vertex_t>{}; }
};

template <typename vertex_t, typename... Ts>
auto device_view_concat(
  detail::edge_partition_major_property_device_view_t<vertex_t, Ts> const&... device_views)
{
  auto concat_first = thrust::make_zip_iterator(
    thrust_tuple_cat(detail::to_thrust_tuple(device_views.value_first())...));
  auto first = detail::get_first_of_pack(device_views...);
  if (first.key_chunk_size()) {
    return detail::edge_partition_major_property_device_view_t<vertex_t, decltype(concat_first)>(
      *(first.keys()),
      *(first.key_chunk_start_offsets()),
      *(first.key_chunk_size()),
      *(first.edge_partition_major_value_start_offsets()),
      *(first.edge_partition_major_range_firsts()),
      concat_first);
  } else if (first.edge_partition_major_value_start_offsets()) {
    return detail::edge_partition_major_property_device_view_t<vertex_t, decltype(concat_first)>(
      *(first.edge_partition_major_value_start_offsets()),
      *(first.edge_partition_major_range_firsts()),
      concat_first);
  } else {
    return detail::edge_partition_major_property_device_view_t<vertex_t, decltype(concat_first)>(
      concat_first);
  }
}

}  // namespace cugraph<|MERGE_RESOLUTION|>--- conflicted
+++ resolved
@@ -94,12 +94,9 @@
     }
 
     assert((partition_idx == size_t{0}) || edge_partition_major_value_start_offsets_);
-<<<<<<< HEAD
     // This is failing in the debug build...
 //    assert((partition_idx == size_t{0}) || edge_partition_value_firsts_);
-=======
     assert((partition_idx == size_t{0}) || edge_partition_major_range_firsts_);
->>>>>>> e9e48c82
     this_edge_partition_value_first_ =
       value_first_ + (edge_partition_major_value_start_offsets_
                         ? (*edge_partition_major_value_start_offsets_)[partition_idx]
