--- conflicted
+++ resolved
@@ -37,16 +37,10 @@
 namespace detail {
 
 template <typename VT, typename ET, typename WT>
-<<<<<<< HEAD
 void ktruss_subgraph_impl(experimental::GraphCOOView<VT, ET, WT> const &graph,
-                      int k,
-                      experimental::GraphCOOView<VT, ET, WT> &output_graph) {
-=======
-void ktruss_subgraph_impl(experimental::GraphCOO<VT, ET, WT> const &graph,
                           int k,
-                          experimental::GraphCOO<VT, ET, WT> &output_graph)
+                          experimental::GraphCOOView<VT, ET, WT> &output_graph)
 {
->>>>>>> 8c6070c4
   using HornetGraph = hornet::gpu::Hornet<VT>;
   using UpdatePtr   = hornet::BatchUpdatePtr<VT, hornet::EMPTY, hornet::DeviceType::DEVICE>;
   using Update      = hornet::gpu::BatchUpdate<VT>;
@@ -87,13 +81,8 @@
 
   kt.copyGraph(out_src, out_dst);
 
-<<<<<<< HEAD
-  experimental::GraphCOOView<VT, ET, WT> subgraph(out_src, out_dst, nullptr,
-                                              graph.number_of_vertices, subgraph_edge_count);
-=======
-  experimental::GraphCOO<VT, ET, WT> subgraph(
+  experimental::GraphCOOView<VT, ET, WT> subgraph(
     out_src, out_dst, nullptr, graph.number_of_vertices, subgraph_edge_count);
->>>>>>> 8c6070c4
 
   output_graph               = subgraph;
   output_graph.prop.directed = true;
@@ -102,16 +91,10 @@
 }
 
 template <typename VT, typename ET, typename WT>
-<<<<<<< HEAD
 void weighted_ktruss_subgraph_impl(experimental::GraphCOOView<VT, ET, WT> const &graph,
-                      int k,
-                      experimental::GraphCOOView<VT, ET, WT> &output_graph) {
-=======
-void weighted_ktruss_subgraph_impl(experimental::GraphCOO<VT, ET, WT> const &graph,
                                    int k,
-                                   experimental::GraphCOO<VT, ET, WT> &output_graph)
+                                   experimental::GraphCOOView<VT, ET, WT> &output_graph)
 {
->>>>>>> 8c6070c4
   using HornetGraph = hornet::gpu::Hornet<VT, hornet::EMPTY, hornet::TypeList<WT>>;
   using UpdatePtr   = hornet::BatchUpdatePtr<VT, hornet::TypeList<WT>, hornet::DeviceType::DEVICE>;
   using Update      = hornet::gpu::BatchUpdate<VT, hornet::TypeList<WT>>;
@@ -155,13 +138,8 @@
 
   kt.copyGraph(out_src, out_dst, out_wgt);
 
-<<<<<<< HEAD
-  experimental::GraphCOOView<VT, ET, WT> subgraph(out_src, out_dst, out_wgt,
-                                              graph.number_of_vertices, subgraph_edge_count);
-=======
-  experimental::GraphCOO<VT, ET, WT> subgraph(
+  experimental::GraphCOOView<VT, ET, WT> subgraph(
     out_src, out_dst, out_wgt, graph.number_of_vertices, subgraph_edge_count);
->>>>>>> 8c6070c4
 
   output_graph               = subgraph;
   output_graph.prop.directed = true;
@@ -174,12 +152,8 @@
 template <typename VT, typename ET, typename WT>
 void k_truss_subgraph(experimental::GraphCOOView<VT, ET, WT> const &graph,
                       int k,
-<<<<<<< HEAD
-                      experimental::GraphCOOView<VT, ET, WT> &output_graph) {
-=======
-                      experimental::GraphCOO<VT, ET, WT> &output_graph)
+                      experimental::GraphCOOView<VT, ET, WT> &output_graph)
 {
->>>>>>> 8c6070c4
   CUGRAPH_EXPECTS(graph.src_indices != nullptr, "Graph source indices cannot be a nullptr");
   CUGRAPH_EXPECTS(graph.dst_indices != nullptr, "Graph destination indices cannot be a nullptr");
 
@@ -190,20 +164,13 @@
   }
 }
 
-<<<<<<< HEAD
-template void k_truss_subgraph<int, int, float>(experimental::GraphCOOView<int, int, float> const &graph,
-    int k, experimental::GraphCOOView<int, int, float> &output_graph);
-template void k_truss_subgraph<int, int, double>(experimental::GraphCOOView<int, int, double> const &graph,
-    int k, experimental::GraphCOOView<int, int, double> &output_graph);
-=======
 template void k_truss_subgraph<int, int, float>(
-  experimental::GraphCOO<int, int, float> const &graph,
+  experimental::GraphCOOView<int, int, float> const &graph,
   int k,
-  experimental::GraphCOO<int, int, float> &output_graph);
+  experimental::GraphCOOView<int, int, float> &output_graph);
 template void k_truss_subgraph<int, int, double>(
-  experimental::GraphCOO<int, int, double> const &graph,
+  experimental::GraphCOOView<int, int, double> const &graph,
   int k,
-  experimental::GraphCOO<int, int, double> &output_graph);
->>>>>>> 8c6070c4
+  experimental::GraphCOOView<int, int, double> &output_graph);
 
 }  // namespace cugraph