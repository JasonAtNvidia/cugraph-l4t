/*
 * Copyright (c) 2019, NVIDIA CORPORATION.
 *
 * Licensed under the Apache License, Version 2.0 (the "License");
 * you may not use this file except in compliance with the License.
 * You may obtain a copy of the License at
 *
 *     http://www.apache.org/licenses/LICENSE-2.0
 *
 * Unless required by applicable law or agreed to in writing, software
 * distributed under the License is distributed on an "AS IS" BASIS,
 * WITHOUT WARRANTIES OR CONDITIONS OF ANY KIND, either express or implied.
 * See the License for the specific language governing permissions and
 * limitations under the License.
 */

// Author: Prasun Gera pgera@nvidia.com

#include <cugraph.h>
#include <rmm_utils.h>
#include <algorithm>

#include "graph.hpp"

#include "sssp.cuh"
#include "sssp_kernels.cuh"
#include "traversal_common.cuh"
#include "utilities/error_utils.h"

namespace cugraph {
namespace detail {

template <typename IndexType, typename DistType>
void SSSP<IndexType, DistType>::setup()
{
  // Working data
  // Each vertex can be in the frontier at most once
  ALLOC_TRY(&frontier, n * sizeof(IndexType), nullptr);
  ALLOC_TRY(&new_frontier, n * sizeof(IndexType), nullptr);

  // size of bitmaps for vertices
  vertices_bmap_size = (n / (8 * sizeof(int)) + 1);

  // size of bitmaps for edges
  edges_bmap_size = (nnz / (8 * sizeof(int)) + 1);

  // ith bit of isolated_bmap is set <=> degree of ith vertex = 0
  ALLOC_TRY(&isolated_bmap, sizeof(int) * vertices_bmap_size, nullptr);

  // Allocate buffer for data that need to be reset every iteration
  iter_buffer_size = sizeof(int) * (edges_bmap_size + vertices_bmap_size) + sizeof(IndexType);
  ALLOC_TRY(&iter_buffer, iter_buffer_size, nullptr);
  // ith bit of relaxed_edges_bmap <=> ith edge was relaxed
  relaxed_edges_bmap = (int *)iter_buffer;
  // ith bit of next_frontier_bmap <=> vertex is active in the next frontier
  next_frontier_bmap = (int *)iter_buffer + edges_bmap_size;
  // num vertices in the next frontier
  d_new_frontier_cnt = next_frontier_bmap + vertices_bmap_size;

  // vertices_degree[i] = degree of vertex i
  ALLOC_TRY(&vertex_degree, sizeof(IndexType) * n, nullptr);

  // Cub working data
  traversal::cub_exclusive_sum_alloc(
    n + 1, d_cub_exclusive_sum_storage, cub_exclusive_sum_storage_bytes);

  // frontier_vertex_degree[i] is the degree of vertex frontier[i]
  ALLOC_TRY(&frontier_vertex_degree, n * sizeof(IndexType), nullptr);

  // exclusive sum of frontier_vertex_degree
  ALLOC_TRY(&exclusive_sum_frontier_vertex_degree, (n + 1) * sizeof(IndexType), nullptr);

  // We use buckets of edges (32 edges per bucket for now, see exact macro in
  // sssp_kernels). frontier_vertex_degree_buckets_offsets[i] is the index k
  // such as frontier[k] is the source of the first edge of the bucket
  // See top down kernels for more details
  size_t bucket_off_size =
    ((nnz / TOP_DOWN_EXPAND_DIMX + 1) * NBUCKETS_PER_BLOCK + 2) * sizeof(IndexType);
  ALLOC_TRY(&exclusive_sum_frontier_vertex_buckets_offsets, bucket_off_size, nullptr);

  // Repurpose d_new_frontier_cnt temporarily
  IndexType *d_nisolated = d_new_frontier_cnt;
  cudaMemsetAsync(d_nisolated, 0, sizeof(IndexType), stream);

  // Computing isolated_bmap
  // Only dependent on graph - not source vertex - done once
  traversal::flag_isolated_vertices(
    n, isolated_bmap, row_offsets, vertex_degree, d_nisolated, stream);

  cudaMemcpyAsync(&nisolated, d_nisolated, sizeof(IndexType), cudaMemcpyDeviceToHost, stream);

  // We need nisolated to be ready to use
  // nisolated is the number of isolated (zero out-degree) vertices
  cudaStreamSynchronize(stream);
}

template <typename IndexType, typename DistType>
void SSSP<IndexType, DistType>::configure(DistType *_distances,
                                          IndexType *_predecessors,
                                          int *_edge_mask)
{
  distances    = _distances;
  predecessors = _predecessors;
  edge_mask    = _edge_mask;

  useEdgeMask         = (edge_mask != NULL);
  computeDistances    = (distances != NULL);
  computePredecessors = (predecessors != NULL);

  // We need distances for SSSP even if the caller doesn't need them
  if (!computeDistances) ALLOC_TRY(&distances, n * sizeof(DistType), nullptr);
  // Need next_distances in either case
  ALLOC_TRY(&next_distances, n * sizeof(DistType), nullptr);
}

template <typename IndexType, typename DistType>
void SSSP<IndexType, DistType>::traverse(IndexType source_vertex)
{
  // Init distances to infinities
  traversal::fill_vec(distances, n, traversal::vec_t<DistType>::max, stream);
  traversal::fill_vec(next_distances, n, traversal::vec_t<DistType>::max, stream);

  // If needed, set all predecessors to non-existent (-1)
  if (computePredecessors) { cudaMemsetAsync(predecessors, -1, n * sizeof(IndexType), stream); }

  //
  // Initial frontier
  //

  cudaMemsetAsync(&distances[source_vertex], 0, sizeof(DistType), stream);
  cudaMemsetAsync(&next_distances[source_vertex], 0, sizeof(DistType), stream);

  int current_isolated_bmap_source_vert = 0;

  cudaMemcpyAsync(&current_isolated_bmap_source_vert,
                  &isolated_bmap[source_vertex / INT_SIZE],
                  sizeof(int),
                  cudaMemcpyDeviceToHost);

  // We need current_isolated_bmap_source_vert
  cudaStreamSynchronize(stream);

  int m = (1 << (source_vertex % INT_SIZE));

  // If source is isolated (zero outdegree), we are done
  if ((m & current_isolated_bmap_source_vert)) {
    // Init distances and predecessors are done; stream is synchronized
  }

  // Adding source_vertex to init frontier
  cudaMemcpyAsync(&frontier[0], &source_vertex, sizeof(IndexType), cudaMemcpyHostToDevice, stream);

  // Number of vertices in the frontier and number of out-edges from the
  // frontier
  IndexType mf, nf;
  nf        = 1;
  int iters = 0;

  while (nf > 0) {
    // Typical pre-top down workflow. set_frontier_degree + exclusive-scan
    traversal::set_frontier_degree(frontier_vertex_degree, frontier, vertex_degree, nf, stream);

    traversal::exclusive_sum(d_cub_exclusive_sum_storage,
                             cub_exclusive_sum_storage_bytes,
                             frontier_vertex_degree,
                             exclusive_sum_frontier_vertex_degree,
                             nf + 1,
                             stream);

    cudaMemcpyAsync(&mf,
                    &exclusive_sum_frontier_vertex_degree[nf],
                    sizeof(IndexType),
                    cudaMemcpyDeviceToHost,
                    stream);

    // We need mf to know the next kernel's launch dims
    cudaStreamSynchronize(stream);

    traversal::compute_bucket_offsets(exclusive_sum_frontier_vertex_degree,
                                      exclusive_sum_frontier_vertex_buckets_offsets,
                                      nf,
                                      mf,
                                      stream);

    // Reset the transient structures to 0
    cudaMemsetAsync(iter_buffer, 0, iter_buffer_size, stream);

    sssp_kernels::frontier_expand(row_offsets,
                                  col_indices,
                                  edge_weights,
                                  frontier,
                                  nf,
                                  mf,
                                  new_frontier,
                                  d_new_frontier_cnt,
                                  exclusive_sum_frontier_vertex_degree,
                                  exclusive_sum_frontier_vertex_buckets_offsets,
                                  distances,
                                  next_distances,
                                  predecessors,
                                  edge_mask,
                                  next_frontier_bmap,
                                  relaxed_edges_bmap,
                                  isolated_bmap,
                                  stream);

    cudaMemcpyAsync(&nf, d_new_frontier_cnt, sizeof(IndexType), cudaMemcpyDeviceToHost, stream);

    // Copy next_distances to distances
    cudaMemcpyAsync(
      distances, next_distances, n * sizeof(DistType), cudaMemcpyDeviceToDevice, stream);

    CUDA_CHECK_LAST();

    // We need nf for the loop
    cudaStreamSynchronize(stream);

    // Swap frontiers
    IndexType *tmp = frontier;
    frontier       = new_frontier;
    new_frontier   = tmp;
    iters++;

    if (iters > n) {
      // Bail out. Got a graph with a negative cycle
      CUGRAPH_FAIL("ERROR: Max iterations exceeded. Check the graph for negative weight cycles");
    }
  }
}

template <typename IndexType, typename DistType>
void SSSP<IndexType, DistType>::clean()
{
  // the vectors have a destructor that takes care of cleaning
  ALLOC_FREE_TRY(frontier, nullptr);
  ALLOC_FREE_TRY(new_frontier, nullptr);
  ALLOC_FREE_TRY(isolated_bmap, nullptr);
  ALLOC_FREE_TRY(vertex_degree, nullptr);
  ALLOC_FREE_TRY(d_cub_exclusive_sum_storage, nullptr);
  ALLOC_FREE_TRY(frontier_vertex_degree, nullptr);
  ALLOC_FREE_TRY(exclusive_sum_frontier_vertex_degree, nullptr);
  ALLOC_FREE_TRY(exclusive_sum_frontier_vertex_buckets_offsets, nullptr);
  ALLOC_FREE_TRY(iter_buffer, nullptr);

  // Distances were working data
  if (!computeDistances) ALLOC_FREE_TRY(distances, nullptr);

  // next_distances were working data
  ALLOC_FREE_TRY(next_distances, nullptr);
}

}  // namespace detail

/**
 * ---------------------------------------------------------------------------*
 * @brief Native sssp with predecessors
 *
 * @file sssp.cu
 * --------------------------------------------------------------------------*/
template <typename VT, typename ET, typename WT>
<<<<<<< HEAD
void sssp(experimental::GraphCSRView<VT,ET,WT> const &graph,
=======
void sssp(experimental::GraphCSR<VT, ET, WT> const &graph,
>>>>>>> 8c6070c4
          WT *distances,
          VT *predecessors,
          const VT source_vertex)
{
  CUGRAPH_EXPECTS(distances || predecessors, "Invalid API parameter, both outputs are nullptr");

  if (typeid(VT) != typeid(int)) CUGRAPH_FAIL("Unsupported vertex id data type, please use int");
  if (typeid(ET) != typeid(int)) CUGRAPH_FAIL("Unsupported edge id data type, please use int");
  if (typeid(WT) != typeid(float) && typeid(WT) != typeid(double))
    CUGRAPH_FAIL("Unsupported weight data type, please use float or double");

  int num_vertices = graph.number_of_vertices;
  int num_edges    = graph.number_of_edges;

  const ET *offsets_ptr      = graph.offsets;
  const VT *indices_ptr      = graph.indices;
  const WT *edge_weights_ptr = nullptr;

  // Both if / else branch operate own calls due to
  // thrust::device_vector lifetime
  if (!graph.edge_data) {
    // Generate unit weights

    // TODO: This should fallback to BFS, but for now it'll go through the
    // SSSP path since BFS needs the directed flag, which should not be
    // necessary for the SSSP API. We can pass directed to the BFS call, but
    // BFS also does only integer distances right now whereas we need float or
    // double

    thrust::device_vector<WT> d_edge_weights(num_edges, static_cast<WT>(1));
    edge_weights_ptr = thrust::raw_pointer_cast(&d_edge_weights.front());
    cugraph::detail::SSSP<VT, WT> sssp(
      num_vertices, num_edges, offsets_ptr, indices_ptr, edge_weights_ptr);
    sssp.configure(distances, predecessors, nullptr);
    sssp.traverse(source_vertex);
  } else {
    // SSSP is not defined for graphs with negative weight cycles
    // Warn user about any negative edges
    if (graph.prop.has_negative_edges == experimental::PropType::PROP_TRUE)
      std::cerr << "WARN: The graph has negative weight edges. SSSP will not "
                   "converge if the graph has negative weight cycles\n";
    edge_weights_ptr = graph.edge_data;
    cugraph::detail::SSSP<VT, WT> sssp(
      num_vertices, num_edges, offsets_ptr, indices_ptr, edge_weights_ptr);
    sssp.configure(distances, predecessors, nullptr);
    sssp.traverse(source_vertex);
  }
}

// explicit instantiation
<<<<<<< HEAD
template void sssp<int, int, float>(experimental::GraphCSRView<int, int, float> const &graph, float *distances, int *predecessors, const int source_vertex);
template void sssp<int, int, double>(experimental::GraphCSRView<int, int, double> const &graph, double *distances, int *predecessors, const int source_vertex);

} //namespace
=======
template void sssp<int, int, float>(experimental::GraphCSR<int, int, float> const &graph,
                                    float *distances,
                                    int *predecessors,
                                    const int source_vertex);
template void sssp<int, int, double>(experimental::GraphCSR<int, int, double> const &graph,
                                     double *distances,
                                     int *predecessors,
                                     const int source_vertex);

}  // namespace cugraph
>>>>>>> 8c6070c4
<|MERGE_RESOLUTION|>--- conflicted
+++ resolved
@@ -258,11 +258,7 @@
  * @file sssp.cu
  * --------------------------------------------------------------------------*/
 template <typename VT, typename ET, typename WT>
-<<<<<<< HEAD
-void sssp(experimental::GraphCSRView<VT,ET,WT> const &graph,
-=======
-void sssp(experimental::GraphCSR<VT, ET, WT> const &graph,
->>>>>>> 8c6070c4
+void sssp(experimental::GraphCSRView<VT, ET, WT> const &graph,
           WT *distances,
           VT *predecessors,
           const VT source_vertex)
@@ -313,20 +309,13 @@
 }
 
 // explicit instantiation
-<<<<<<< HEAD
-template void sssp<int, int, float>(experimental::GraphCSRView<int, int, float> const &graph, float *distances, int *predecessors, const int source_vertex);
-template void sssp<int, int, double>(experimental::GraphCSRView<int, int, double> const &graph, double *distances, int *predecessors, const int source_vertex);
-
-} //namespace
-=======
-template void sssp<int, int, float>(experimental::GraphCSR<int, int, float> const &graph,
+template void sssp<int, int, float>(experimental::GraphCSRView<int, int, float> const &graph,
                                     float *distances,
                                     int *predecessors,
                                     const int source_vertex);
-template void sssp<int, int, double>(experimental::GraphCSR<int, int, double> const &graph,
+template void sssp<int, int, double>(experimental::GraphCSRView<int, int, double> const &graph,
                                      double *distances,
                                      int *predecessors,
                                      const int source_vertex);
 
-}  // namespace cugraph
->>>>>>> 8c6070c4
+}  // namespace cugraph