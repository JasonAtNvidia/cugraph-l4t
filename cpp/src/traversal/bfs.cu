/*
 * Copyright (c) 2019-2020, NVIDIA CORPORATION.  All rights reserved.
 *
 * NVIDIA CORPORATION and its licensors retain all intellectual property
 * and proprietary rights in and to this software, related documentation
 * and any modifications thereto.  Any use, reproduction, disclosure or
 * distribution of this software and related documentation without an express
 * license agreement from NVIDIA CORPORATION is strictly prohibited.
 *
 */

#include <algorithm>
#include <iomanip>
#include <limits>
#include "bfs.cuh"

#include "graph.hpp"

#include <utilities/error.hpp>
#include "bfs_kernels.cuh"
#include "traversal_common.cuh"
#include "utilities/graph_utils.cuh"

namespace cugraph {
namespace detail {
enum BFS_ALGO_STATE { TOPDOWN, BOTTOMUP };

template <typename IndexType>
void BFS<IndexType>::setup()
{
  // Determinism flag, false by default
  deterministic = false;

  // Working data
  // Each vertex can be in the frontier at most once
  // We will update frontier during the execution
  // We need the orig to reset frontier, or ALLOC_FREE_TRY
  original_frontier.resize(number_of_vertices);
  frontier = original_frontier.data().get();

  // size of bitmaps for vertices
  vertices_bmap_size = (number_of_vertices / (8 * sizeof(int)) + 1);
  // ith bit of visited_bmap is set <=> ith vertex is visited

  visited_bmap.resize(vertices_bmap_size);

  // ith bit of isolated_bmap is set <=> degree of ith vertex = 0
  isolated_bmap.resize(vertices_bmap_size);

  // vertices_degree[i] = degree of vertex i
  vertex_degree.resize(number_of_vertices);

  // We will need (n+1) ints buffer for two differents things (bottom up or top down) - sharing it
  // since those uses are mutually exclusive
  buffer_np1_1.resize(number_of_vertices + 1);
  buffer_np1_2.resize(number_of_vertices + 1);

  // Using buffers : top down

  // frontier_vertex_degree[i] is the degree of vertex frontier[i]
  frontier_vertex_degree = buffer_np1_1.data().get();
  // exclusive sum of frontier_vertex_degree
  exclusive_sum_frontier_vertex_degree = buffer_np1_2.data().get();

  // Using buffers : bottom up
  // contains list of unvisited vertices
  unvisited_queue = buffer_np1_1.data().get();
  // size of the "last" unvisited queue : size_last_unvisited_queue
  // refers to the size of unvisited_queue
  // which may not be up to date (the queue may contains vertices that are now
  // visited)

  // We may leave vertices unvisited after bottom up main kernels - storing them
  // here
  left_unvisited_queue = buffer_np1_2.data().get();

  // We use buckets of edges (32 edges per bucket for now, see exact macro in bfs_kernels).
  // frontier_vertex_degree_buckets_offsets[i] is the index k such as frontier[k] is the source of
  // the first edge of the bucket See top down kernels for more details
  exclusive_sum_frontier_vertex_buckets_offsets.resize(
    ((number_of_edges / TOP_DOWN_EXPAND_DIMX + 1) * NBUCKETS_PER_BLOCK + 2));

  // Init device-side counters
  // Those counters must be/can be reset at each bfs iteration
  // Keeping them adjacent in memory allow use call only one cudaMemset - launch latency is the
  // current bottleneck
  d_counters_pad.resize(4);

  d_new_frontier_cnt   = d_counters_pad.data().get();
  d_mu                 = d_counters_pad.data().get() + 1;
  d_unvisited_cnt      = d_counters_pad.data().get() + 2;
  d_left_unvisited_cnt = d_counters_pad.data().get() + 3;

  // Lets use this int* for the next 3 lines
  // Its dereferenced value is not initialized - so we dont care about what we
  // put in it
  IndexType *d_nisolated = d_new_frontier_cnt;
  cudaMemsetAsync(d_nisolated, 0, sizeof(IndexType), stream);

  // Computing isolated_bmap
  // Only dependent on graph - not source vertex - done once
  traversal::flag_isolated_vertices(number_of_vertices,
                                    isolated_bmap.data().get(),
                                    row_offsets,
                                    vertex_degree.data().get(),
                                    d_nisolated,
                                    stream);
  cudaMemcpyAsync(&nisolated, d_nisolated, sizeof(IndexType), cudaMemcpyDeviceToHost, stream);

  // We need nisolated to be ready to use
  cudaStreamSynchronize(stream);
}

template <typename IndexType>
void BFS<IndexType>::configure(IndexType *_distances,
                               IndexType *_predecessors,
                               double *_sp_counters,
                               int *_edge_mask)
{
  distances    = _distances;
  predecessors = _predecessors;
  edge_mask    = _edge_mask;
  sp_counters  = _sp_counters;

  useEdgeMask         = (edge_mask != NULL);
  computeDistances    = (distances != NULL);
  computePredecessors = (predecessors != NULL);

  // We need distances to use bottom up
  if (directed && !computeDistances) {
    distances_vals.resize(number_of_vertices);
    distances = distances_vals.data().get();
  }

  // In case the shortest path counters is required, previous_bmap has to be allocated
  if (sp_counters) { previous_visited_bmap.resize(vertices_bmap_size); }
}

template <typename IndexType>
void BFS<IndexType>::traverse(IndexType source_vertex)
{
  // Init visited_bmap
  // If the graph is undirected, we not that
  // we will never discover isolated vertices (in degree = out degree = 0)
  // we avoid a lot of work by flagging them now
  // in g500 graphs they represent ~25% of total vertices
  // more than that for wiki and twitter graphs

  if (directed) {
    cudaMemsetAsync(visited_bmap.data().get(), 0, vertices_bmap_size * sizeof(int), stream);
  } else {
    cudaMemcpyAsync(visited_bmap.data().get(),
                    isolated_bmap.data().get(),
                    vertices_bmap_size * sizeof(int),
                    cudaMemcpyDeviceToDevice,
                    stream);
  }

  // If needed, setting all vertices as undiscovered (inf distance)
  // We dont use computeDistances here
  // if the graph is undirected, we may need distances even if
  // computeDistances is false
  if (distances)
    traversal::fill_vec(distances, number_of_vertices, traversal::vec_t<IndexType>::max, stream);

  // If needed, setting all predecessors to non-existent (-1)
  if (computePredecessors) {
    cudaMemsetAsync(predecessors, -1, number_of_vertices * sizeof(IndexType), stream);
  }

  if (sp_counters) {
    cudaMemsetAsync(sp_counters, 0, number_of_vertices * sizeof(double), stream);
    double value = 1;
    cudaMemcpyAsync(sp_counters + source_vertex, &value, sizeof(double), cudaMemcpyHostToDevice);
  }

  //
  // Initial frontier
  //

  frontier = original_frontier.data().get();

  if (distances) { cudaMemsetAsync(&distances[source_vertex], 0, sizeof(IndexType), stream); }

  // Setting source_vertex as visited
  // There may be bit already set on that bmap (isolated vertices) - if the
  // graph is undirected
  int current_visited_bmap_source_vert = 0;

  if (!directed) {
    cudaMemcpyAsync(&current_visited_bmap_source_vert,
                    visited_bmap.data().get() + (source_vertex / INT_SIZE),
                    sizeof(int),
                    cudaMemcpyDeviceToHost);
    // We need current_visited_bmap_source_vert
    cudaStreamSynchronize(stream);
  }

  int m = (1 << (source_vertex % INT_SIZE));

  // In that case, source is isolated, done now
  if (!directed && (m & current_visited_bmap_source_vert)) {
    // Init distances and predecessors are done, (cf Streamsync in previous if)
    return;
  }

  m |= current_visited_bmap_source_vert;

  cudaMemcpyAsync(visited_bmap.data().get() + (source_vertex / INT_SIZE),
                  &m,
                  sizeof(int),
                  cudaMemcpyHostToDevice,
                  stream);

  // Adding source_vertex to init frontier
  cudaMemcpyAsync(&frontier[0], &source_vertex, sizeof(IndexType), cudaMemcpyHostToDevice, stream);

  // mf : edges in frontier
  // nf : vertices in frontier
  // mu : edges undiscovered
  // nu : nodes undiscovered
  // lvl : current frontier's depth
  IndexType mf, nf, mu, nu;
  bool growing;
  IndexType lvl = 1;

  // Frontier has one vertex
  nf = 1;

  // all edges are undiscovered (by def isolated vertices have 0 edges)
  mu = number_of_edges;

  // all non isolated vertices are undiscovered (excepted source vertex, which is in frontier)
  // That number is wrong if source_vertex is also isolated - but it's not important
  nu = number_of_vertices - nisolated - nf;

  // Last frontier was 0, now it is 1
  growing = true;

  IndexType size_last_left_unvisited_queue = number_of_vertices;  // we just need value > 0
  IndexType size_last_unvisited_queue      = 0;                   // queue empty

  // Typical pre-top down workflow. set_frontier_degree + exclusive-scan
  traversal::set_frontier_degree(
    frontier_vertex_degree, frontier, vertex_degree.data().get(), nf, stream);
  traversal::exclusive_sum(
    frontier_vertex_degree, exclusive_sum_frontier_vertex_degree, nf + 1, stream);

  cudaMemcpyAsync(&mf,
                  &exclusive_sum_frontier_vertex_degree[nf],
                  sizeof(IndexType),
                  cudaMemcpyDeviceToHost,
                  stream);

  // We need mf
  cudaStreamSynchronize(stream);

  // At first we know we have to use top down
  BFS_ALGO_STATE algo_state = TOPDOWN;

  // useDistances : we check if a vertex is a parent using distances in bottom up - distances become
  // working data undirected g : need parents to be in children's neighbors

  // In case the shortest path counters need to be computeed, the bottom_up approach cannot be used
  bool can_use_bottom_up = (!sp_counters && !directed && distances);

  while (nf > 0) {
    // Each vertices can appear only once in the frontierer array - we know it will fit
    new_frontier     = frontier + nf;
    IndexType old_nf = nf;
    resetDevicePointers();

    if (can_use_bottom_up) {
      // Choosing algo
      // Finite machine described in http://parlab.eecs.berkeley.edu/sites/all/parlab/files/main.pdf

      switch (algo_state) {
        case TOPDOWN:
          if (mf > mu / alpha) algo_state = BOTTOMUP;
          break;
        case BOTTOMUP:
          if (!growing && nf < number_of_vertices / beta) {
            // We need to prepare the switch back to top down
            // We couldnt keep track of mu during bottom up - because we dont know what mf is.
            // Computing mu here
            bfs_kernels::count_unvisited_edges(unvisited_queue,
                                               size_last_unvisited_queue,
                                               visited_bmap.data().get(),
                                               vertex_degree.data().get(),
                                               d_mu,
                                               stream);

            // Typical pre-top down workflow. set_frontier_degree + exclusive-scan
            traversal::set_frontier_degree(
              frontier_vertex_degree, frontier, vertex_degree.data().get(), nf, stream);
            traversal::exclusive_sum(
              frontier_vertex_degree, exclusive_sum_frontier_vertex_degree, nf + 1, stream);

            cudaMemcpyAsync(&mf,
                            &exclusive_sum_frontier_vertex_degree[nf],
                            sizeof(IndexType),
                            cudaMemcpyDeviceToHost,
                            stream);

            cudaMemcpyAsync(&mu, d_mu, sizeof(IndexType), cudaMemcpyDeviceToHost, stream);

            // We will need mf and mu
            cudaStreamSynchronize(stream);
            algo_state = TOPDOWN;
          }
          break;
      }
    }

    // Executing algo

    switch (algo_state) {
      case TOPDOWN:
        // This step is only required if sp_counters is not nullptr
        if (sp_counters) {
          cudaMemcpyAsync(previous_visited_bmap.data().get(),
                          visited_bmap.data().get(),
                          vertices_bmap_size * sizeof(int),
                          cudaMemcpyDeviceToDevice,
                          stream);
          // We need to copy the visited_bmap before doing the traversal
          cudaStreamSynchronize(stream);
        }
        traversal::compute_bucket_offsets(
          exclusive_sum_frontier_vertex_degree,
          exclusive_sum_frontier_vertex_buckets_offsets.data().get(),
          nf,
          mf,
          stream);
        bfs_kernels::frontier_expand(row_offsets,
                                     col_indices,
                                     frontier,
                                     nf,
                                     mf,
                                     lvl,
                                     new_frontier,
                                     d_new_frontier_cnt,
                                     exclusive_sum_frontier_vertex_degree,
                                     exclusive_sum_frontier_vertex_buckets_offsets.data().get(),
                                     previous_visited_bmap.data().get(),
                                     visited_bmap.data().get(),
                                     distances,
                                     predecessors,
                                     sp_counters,
                                     edge_mask,
                                     isolated_bmap.data().get(),
                                     directed,
                                     stream,
                                     deterministic);

        mu -= mf;

        cudaMemcpyAsync(&nf, d_new_frontier_cnt, sizeof(IndexType), cudaMemcpyDeviceToHost, stream);
        CHECK_CUDA(stream);

        // We need nf
        cudaStreamSynchronize(stream);

        if (nf) {
          // Typical pre-top down workflow. set_frontier_degree + exclusive-scan
          traversal::set_frontier_degree(
            frontier_vertex_degree, new_frontier, vertex_degree.data().get(), nf, stream);
          traversal::exclusive_sum(
            frontier_vertex_degree, exclusive_sum_frontier_vertex_degree, nf + 1, stream);
          cudaMemcpyAsync(&mf,
                          &exclusive_sum_frontier_vertex_degree[nf],
                          sizeof(IndexType),
                          cudaMemcpyDeviceToHost,
                          stream);

          // We need mf
          cudaStreamSynchronize(stream);
        }
        break;

      case BOTTOMUP:
        bfs_kernels::fill_unvisited_queue(visited_bmap.data().get(),
                                          vertices_bmap_size,
                                          number_of_vertices,
                                          unvisited_queue,
                                          d_unvisited_cnt,
                                          stream,
                                          deterministic);

        size_last_unvisited_queue = nu;

        bfs_kernels::bottom_up_main(unvisited_queue,
                                    size_last_unvisited_queue,
                                    left_unvisited_queue,
                                    d_left_unvisited_cnt,
                                    visited_bmap.data().get(),
                                    row_offsets,
                                    col_indices,
                                    lvl,
                                    new_frontier,
                                    d_new_frontier_cnt,
                                    distances,
                                    predecessors,
                                    edge_mask,
                                    stream,
                                    deterministic);

        // The number of vertices left unvisited decreases
        // If it wasnt necessary last time, it wont be this time
        if (size_last_left_unvisited_queue) {
          cudaMemcpyAsync(&size_last_left_unvisited_queue,
                          d_left_unvisited_cnt,
                          sizeof(IndexType),
                          cudaMemcpyDeviceToHost,
                          stream);
          CHECK_CUDA(stream);
          // We need last_left_unvisited_size
          cudaStreamSynchronize(stream);
          bfs_kernels::bottom_up_large(left_unvisited_queue,
                                       size_last_left_unvisited_queue,
                                       visited_bmap.data().get(),
                                       row_offsets,
                                       col_indices,
                                       lvl,
                                       new_frontier,
                                       d_new_frontier_cnt,
                                       distances,
                                       predecessors,
                                       edge_mask,
                                       stream,
                                       deterministic);
        }
        cudaMemcpyAsync(&nf, d_new_frontier_cnt, sizeof(IndexType), cudaMemcpyDeviceToHost, stream);
        CHECK_CUDA(stream);

        // We will need nf
        cudaStreamSynchronize(stream);
        break;
    }

    // Updating undiscovered edges count
    nu -= nf;

    // Using new frontier
    frontier = new_frontier;
    growing  = (nf > old_nf);

    ++lvl;
  }
}

template <typename IndexType>
void BFS<IndexType>::resetDevicePointers()
{
  cudaMemsetAsync(d_counters_pad.data().get(), 0, 4 * sizeof(IndexType), stream);
}

template <typename IndexType>
void BFS<IndexType>::clean()
{
  // the vectors have a destructor that takes care of cleaning
}

// Explicit Instantiation
template class BFS<uint32_t>;
template class BFS<int>;
template class BFS<int64_t>;

}  // namespace detail

// NOTE: SP counter increase extremely fast on large graph
//       It can easily reach 1e40~1e70 on GAP-road.mtx
template <typename VT, typename ET, typename WT>
<<<<<<< HEAD
void bfs(GraphCSRView<VT, ET, WT> const &graph,
=======
void bfs(raft::handle_t const &handle,
         experimental::GraphCSRView<VT, ET, WT> const &graph,
>>>>>>> 7a4898af
         VT *distances,
         VT *predecessors,
         double *sp_counters,
         const VT start_vertex,
         bool directed)
{
  static_assert(std::is_integral<VT>::value && sizeof(VT) >= sizeof(int32_t),
                "Unsupported vertex id data type. Use integral types of size >= sizeof(int32_t)");
  static_assert(std::is_same<VT, ET>::value,
                "VT and ET should be the same time for the current BFS implementation");
  static_assert(std::is_floating_point<WT>::value,
                "Unsupported edge weight type. Use floating point types");  // actually, this is
                                                                            // unnecessary for BFS
  if (handle.comms_initialized()) { CUGRAPH_FAIL("Multi-GPU version of BFS is not implemented"); }

  VT number_of_vertices = graph.number_of_vertices;
  ET number_of_edges    = graph.number_of_edges;

  const VT *indices_ptr = graph.indices;
  const ET *offsets_ptr = graph.offsets;

  int alpha = 15;
  int beta  = 18;
  // FIXME: Use VT and ET in the BFS detail
  cugraph::detail::BFS<VT> bfs(
    number_of_vertices, number_of_edges, offsets_ptr, indices_ptr, directed, alpha, beta);
  bfs.configure(distances, predecessors, sp_counters, nullptr);
  bfs.traverse(start_vertex);
}

// Explicit Instantiation
<<<<<<< HEAD
template void bfs<uint32_t, uint32_t, float>(GraphCSRView<uint32_t, uint32_t, float> const &graph,
                                             uint32_t *distances,
                                             uint32_t *predecessors,
                                             double *sp_counters,
                                             const uint32_t source_vertex,
                                             bool directed);

// Explicit Instantiation
template void bfs<uint32_t, uint32_t, double>(GraphCSRView<uint32_t, uint32_t, double> const &graph,
                                              uint32_t *distances,
                                              uint32_t *predecessors,
                                              double *sp_counters,
                                              const uint32_t source_vertex,
                                              bool directed);

// Explicit Instantiation
template void bfs<int, int, float>(GraphCSRView<int, int, float> const &graph,
                                   int *distances,
                                   int *predecessors,
                                   double *sp_counters,
                                   const int source_vertex,
                                   bool directed);

// Explicit Instantiation
template void bfs<int, int, double>(GraphCSRView<int, int, double> const &graph,
                                    int *distances,
                                    int *predecessors,
                                    double *sp_counters,
                                    const int source_vertex,
                                    bool directed);

// Explicit Instantiation
template void bfs<int64_t, int64_t, float>(GraphCSRView<int64_t, int64_t, float> const &graph,
                                           int64_t *distances,
                                           int64_t *predecessors,
                                           double *sp_counters,
                                           const int64_t source_vertex,
                                           bool directed);

// Explicit Instantiation
template void bfs<int64_t, int64_t, double>(GraphCSRView<int64_t, int64_t, double> const &graph,
                                            int64_t *distances,
                                            int64_t *predecessors,
                                            double *sp_counters,
                                            const int64_t source_vertex,
                                            bool directed);
=======
template void bfs<uint32_t, uint32_t, float>(
  raft::handle_t const &handle,
  experimental::GraphCSRView<uint32_t, uint32_t, float> const &graph,
  uint32_t *distances,
  uint32_t *predecessors,
  double *sp_counters,
  const uint32_t source_vertex,
  bool directed);

// Explicit Instantiation
template void bfs<uint32_t, uint32_t, double>(
  raft::handle_t const &handle,
  experimental::GraphCSRView<uint32_t, uint32_t, double> const &graph,
  uint32_t *distances,
  uint32_t *predecessors,
  double *sp_counters,
  const uint32_t source_vertex,
  bool directed);

// Explicit Instantiation
template void bfs<int32_t, int32_t, float>(
  raft::handle_t const &handle,
  experimental::GraphCSRView<int32_t, int32_t, float> const &graph,
  int32_t *distances,
  int32_t *predecessors,
  double *sp_counters,
  const int32_t source_vertex,
  bool directed);

// Explicit Instantiation
template void bfs<int32_t, int32_t, double>(
  raft::handle_t const &handle,
  experimental::GraphCSRView<int32_t, int32_t, double> const &graph,
  int32_t *distances,
  int32_t *predecessors,
  double *sp_counters,
  const int32_t source_vertex,
  bool directed);

// Explicit Instantiation
template void bfs<int64_t, int64_t, float>(
  raft::handle_t const &handle,
  experimental::GraphCSRView<int64_t, int64_t, float> const &graph,
  int64_t *distances,
  int64_t *predecessors,
  double *sp_counters,
  const int64_t source_vertex,
  bool directed);

// Explicit Instantiation
template void bfs<int64_t, int64_t, double>(
  raft::handle_t const &handle,
  experimental::GraphCSRView<int64_t, int64_t, double> const &graph,
  int64_t *distances,
  int64_t *predecessors,
  double *sp_counters,
  const int64_t source_vertex,
  bool directed);
>>>>>>> 7a4898af

}  // namespace cugraph<|MERGE_RESOLUTION|>--- conflicted
+++ resolved
@@ -471,12 +471,8 @@
 // NOTE: SP counter increase extremely fast on large graph
 //       It can easily reach 1e40~1e70 on GAP-road.mtx
 template <typename VT, typename ET, typename WT>
-<<<<<<< HEAD
-void bfs(GraphCSRView<VT, ET, WT> const &graph,
-=======
 void bfs(raft::handle_t const &handle,
-         experimental::GraphCSRView<VT, ET, WT> const &graph,
->>>>>>> 7a4898af
+         GraphCSRView<VT, ET, WT> const &graph,
          VT *distances,
          VT *predecessors,
          double *sp_counters,
@@ -508,57 +504,9 @@
 }
 
 // Explicit Instantiation
-<<<<<<< HEAD
-template void bfs<uint32_t, uint32_t, float>(GraphCSRView<uint32_t, uint32_t, float> const &graph,
-                                             uint32_t *distances,
-                                             uint32_t *predecessors,
-                                             double *sp_counters,
-                                             const uint32_t source_vertex,
-                                             bool directed);
-
-// Explicit Instantiation
-template void bfs<uint32_t, uint32_t, double>(GraphCSRView<uint32_t, uint32_t, double> const &graph,
-                                              uint32_t *distances,
-                                              uint32_t *predecessors,
-                                              double *sp_counters,
-                                              const uint32_t source_vertex,
-                                              bool directed);
-
-// Explicit Instantiation
-template void bfs<int, int, float>(GraphCSRView<int, int, float> const &graph,
-                                   int *distances,
-                                   int *predecessors,
-                                   double *sp_counters,
-                                   const int source_vertex,
-                                   bool directed);
-
-// Explicit Instantiation
-template void bfs<int, int, double>(GraphCSRView<int, int, double> const &graph,
-                                    int *distances,
-                                    int *predecessors,
-                                    double *sp_counters,
-                                    const int source_vertex,
-                                    bool directed);
-
-// Explicit Instantiation
-template void bfs<int64_t, int64_t, float>(GraphCSRView<int64_t, int64_t, float> const &graph,
-                                           int64_t *distances,
-                                           int64_t *predecessors,
-                                           double *sp_counters,
-                                           const int64_t source_vertex,
-                                           bool directed);
-
-// Explicit Instantiation
-template void bfs<int64_t, int64_t, double>(GraphCSRView<int64_t, int64_t, double> const &graph,
-                                            int64_t *distances,
-                                            int64_t *predecessors,
-                                            double *sp_counters,
-                                            const int64_t source_vertex,
-                                            bool directed);
-=======
 template void bfs<uint32_t, uint32_t, float>(
   raft::handle_t const &handle,
-  experimental::GraphCSRView<uint32_t, uint32_t, float> const &graph,
+  GraphCSRView<uint32_t, uint32_t, float> const &graph,
   uint32_t *distances,
   uint32_t *predecessors,
   double *sp_counters,
@@ -568,7 +516,7 @@
 // Explicit Instantiation
 template void bfs<uint32_t, uint32_t, double>(
   raft::handle_t const &handle,
-  experimental::GraphCSRView<uint32_t, uint32_t, double> const &graph,
+  GraphCSRView<uint32_t, uint32_t, double> const &graph,
   uint32_t *distances,
   uint32_t *predecessors,
   double *sp_counters,
@@ -578,7 +526,7 @@
 // Explicit Instantiation
 template void bfs<int32_t, int32_t, float>(
   raft::handle_t const &handle,
-  experimental::GraphCSRView<int32_t, int32_t, float> const &graph,
+  GraphCSRView<int32_t, int32_t, float> const &graph,
   int32_t *distances,
   int32_t *predecessors,
   double *sp_counters,
@@ -588,7 +536,7 @@
 // Explicit Instantiation
 template void bfs<int32_t, int32_t, double>(
   raft::handle_t const &handle,
-  experimental::GraphCSRView<int32_t, int32_t, double> const &graph,
+  GraphCSRView<int32_t, int32_t, double> const &graph,
   int32_t *distances,
   int32_t *predecessors,
   double *sp_counters,
@@ -598,7 +546,7 @@
 // Explicit Instantiation
 template void bfs<int64_t, int64_t, float>(
   raft::handle_t const &handle,
-  experimental::GraphCSRView<int64_t, int64_t, float> const &graph,
+  GraphCSRView<int64_t, int64_t, float> const &graph,
   int64_t *distances,
   int64_t *predecessors,
   double *sp_counters,
@@ -608,12 +556,11 @@
 // Explicit Instantiation
 template void bfs<int64_t, int64_t, double>(
   raft::handle_t const &handle,
-  experimental::GraphCSRView<int64_t, int64_t, double> const &graph,
+  GraphCSRView<int64_t, int64_t, double> const &graph,
   int64_t *distances,
   int64_t *predecessors,
   double *sp_counters,
   const int64_t source_vertex,
   bool directed);
->>>>>>> 7a4898af
 
 }  // namespace cugraph