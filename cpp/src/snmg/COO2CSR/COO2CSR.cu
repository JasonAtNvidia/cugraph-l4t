/*
 * Copyright (c) 2019, NVIDIA CORPORATION.
 *
 * Licensed under the Apache License, Version 2.0 (the "License");
 * you may not use this file except in compliance with the License.
 * You may obtain a copy of the License at
 *
 *     http://www.apache.org/licenses/LICENSE-2.0
 *
 * Unless required by applicable law or agreed to in writing, software
 * distributed under the License is distributed on an "AS IS" BASIS,
 * WITHOUT WARRANTIES OR CONDITIONS OF ANY KIND, either express or implied.
 * See the License for the specific language governing permissions and
 * limitations under the License.
 */

#include <omp.h>
#include <vector>
#include <sstream>
#include <string>
#include "utilities/graph_utils.cuh"
#include "snmg/utils.cuh"
#include "rmm_utils.h"
#include <thrust/extrema.h>
#include <thrust/scan.h>
#include <thrust/sort.h>
#include <thrust/iterator/zip_iterator.h>
#include <thrust/tuple.h>
#include <thrust/execution_policy.h>
#include <cub/device/device_run_length_encode.cuh>

namespace cugraph { 
namespace snmg {

template<typename idx_t, typename val_t>
class communicator {
public:
  idx_t* maxIds;
  idx_t* rowCounts;
  idx_t** rowPtrs;
  idx_t** colPtrs;
  unsigned long long int** reductionSpace;
  val_t** valPtrs;
  communicator(idx_t p) {
    maxIds = reinterpret_cast<idx_t*>(malloc(sizeof(idx_t) * p));
    rowCounts = reinterpret_cast<idx_t*>(malloc(sizeof(idx_t) * p * p));
    rowPtrs = reinterpret_cast<idx_t**>(malloc(sizeof(idx_t*) * p));
    colPtrs = reinterpret_cast<idx_t**>(malloc(sizeof(idx_t*) * p));
    valPtrs = reinterpret_cast<val_t**>(malloc(sizeof(val_t*) * p));
    reductionSpace = reinterpret_cast<unsigned long long int**>(malloc(sizeof(unsigned long long int*) * p));
  }
  ~communicator() {
    free(maxIds);
    free(rowCounts);
    free(rowPtrs);
    free(colPtrs);
    free(reductionSpace);
    free(valPtrs);
  }
};

void serializeMessage(cugraph::snmg::SNMGinfo& env, std::string message){
  auto i = env.get_thread_num();
  auto p = env.get_num_threads();
  for (int j = 0; j < p; j++){
    if (i == j)
      std::cout << "Thread " << i << ": " << message << "\n";
#pragma omp barrier
  }
}

template<typename idx_t, typename val_t>
__global__ void __launch_bounds__(CUDA_MAX_KERNEL_THREADS)
findStartRange(idx_t n, idx_t* result, val_t edgeCount, val_t* scanned) {
  for (int i = threadIdx.x + blockIdx.x * blockDim.x; i < n; i += gridDim.x * blockDim.x)
    if (scanned[i] < edgeCount && scanned[i + 1] >= edgeCount)
      *result = i + 1;
}

// Define kernel for copying run length encoded values into offset slots.
template <typename T>
__global__ void offsetsKernel(T runCounts, T* unique, T* counts, T* offsets) {
    uint64_t tid = threadIdx.x + blockIdx.x * blockDim.x;
    if (tid < runCounts)
        offsets[unique[tid]] = counts[tid];
}

template <typename T>
__global__ void writeSingleValue(T* ptr, T val) {
  uint64_t tid = threadIdx.x + blockIdx.x * blockDim.x;
  if (tid == 0)
    *ptr = val;
}

} } //namespace

template<typename idx_t, typename val_t>
gdf_error snmg_coo2csr_impl(size_t* part_offsets,
                            bool free_input,
                            void** comm1,
                            gdf_column* cooRow,
                            gdf_column* cooCol,
                            gdf_column* cooVal,
                            gdf_column* csrOff,
                            gdf_column* csrInd,
                            gdf_column* csrVal) {
  cugraph::snmg::SNMGinfo env;
  auto i = env.get_thread_num();
  auto p = env.get_num_threads();

  // First thread allocates communicator object
  if (i == 0) {
    cugraph::snmg::communicator<idx_t, val_t>* comm = new cugraph::snmg::communicator<idx_t, val_t>(p);
    *comm1 = reinterpret_cast<void*>(comm);
  }
#pragma omp barrier

  cugraph::snmg::communicator<idx_t, val_t>* comm = reinterpret_cast<cugraph::snmg::communicator<idx_t, val_t>*>(*comm1);

  // Each thread scans its cooRow and cooCol for the greatest ID
  idx_t size = cooRow->size;
  idx_t* max_ptr = thrust::max_element(rmm::exec_policy(nullptr)->on(nullptr),
                                       reinterpret_cast<idx_t*>(cooRow->data),
                                       reinterpret_cast<idx_t*>(cooRow->data) + size);
  idx_t rowID;
  cudaMemcpy(&rowID, max_ptr, sizeof(idx_t), cudaMemcpyDefault);
  max_ptr = thrust::max_element(rmm::exec_policy(nullptr)->on(nullptr),
                                reinterpret_cast<idx_t*>(cooCol->data),
                                reinterpret_cast<idx_t*>(cooCol->data) + size);
  idx_t colID;
  cudaMemcpy(&colID, max_ptr, sizeof(idx_t), cudaMemcpyDefault);
  comm->maxIds[i] = max(rowID, colID);

#pragma omp barrier

  // First thread finds maximum global ID
  if (i == 0) {
    idx_t best_id = comm->maxIds[0];
    for (int j = 0; j < p; j++)
      best_id = max(best_id, comm->maxIds[j]);
    comm->maxIds[0] = best_id;
  }
#pragma omp barrier

  // Each thread allocates space for the source node counts
  idx_t maxId = comm->maxIds[0];
  idx_t offsetsSize = maxId + 2;
  unsigned long long int* sourceCounts;
  ALLOC_TRY(&sourceCounts, sizeof(unsigned long long int) * offsetsSize, nullptr);
  cudaMemset(sourceCounts, 0, sizeof(unsigned long long int) * offsetsSize);


  // Each thread computes the source node counts for its owned rows
  dim3 nthreads, nblocks;
  nthreads.x = min(size, static_cast<idx_t>(CUDA_MAX_KERNEL_THREADS));
  nthreads.y = 1;
  nthreads.z = 1;
  nblocks.x = min(static_cast<idx_t>((size + nthreads.x - 1) / nthreads.x),
                  static_cast<idx_t>(env.get_num_sm() * 32));
  nblocks.y = 1;
  nblocks.z = 1;
  cugraph::detail::degree_coo<idx_t, unsigned long long int><<<nblocks, nthreads>>>(size,
                                                                            size,
                                                                            reinterpret_cast<idx_t*>(cooRow->data),
                                                                            sourceCounts);
  cudaDeviceSynchronize();
  CUDA_CHECK_LAST();

  // Threads globally reduce their local source node counts to get the global ones
  unsigned long long int* sourceCountsTemp;
  ALLOC_TRY(&sourceCountsTemp, sizeof(unsigned long long int) * offsetsSize, nullptr);
  comm->reductionSpace[i] = sourceCountsTemp;
#pragma omp barrier

  cugraph::snmg::treeReduce<unsigned long long int, thrust::plus<unsigned long long int>>(env,
                                                                                    offsetsSize,
                                                                                    sourceCounts,
                                                                                    comm->reductionSpace);
  cugraph::snmg::treeBroadcast(env, offsetsSize, sourceCounts, comm->reductionSpace);

  // Each thread takes the exclusive scan of the global counts
  thrust::exclusive_scan(rmm::exec_policy(nullptr)->on(nullptr),
                         sourceCountsTemp,
                         sourceCountsTemp + offsetsSize,
                         sourceCountsTemp);
  ALLOC_FREE_TRY(sourceCounts, nullptr);
  cudaDeviceSynchronize();
  CUDA_CHECK_LAST();

  // Each thread reads the global edgecount
  unsigned long long int globalEdgeCount;
  cudaMemcpy(&globalEdgeCount, sourceCountsTemp + maxId + 1, sizeof(unsigned long long int), cudaMemcpyDefault);
  CUDA_CHECK_LAST();

  // Each thread searches the global source node counts prefix sum to find the start of its vertex ID range
  idx_t myStartVertex = 0;
  if (i != 0) {
    unsigned long long int edgeCount = (globalEdgeCount / p) * i;
    idx_t* vertexRangeStart;
    ALLOC_TRY(&vertexRangeStart, sizeof(idx_t), nullptr);
    dim3 nthreads, nblocks;
    nthreads.x = min(offsetsSize, static_cast<idx_t>(CUDA_MAX_KERNEL_THREADS));
    nthreads.y = 1;
    nthreads.z = 1;
    nblocks.x = min((offsetsSize + nthreads.x - 1) / nthreads.x, static_cast<idx_t>(env.get_num_sm() * 32));
    nblocks.y = 1;
    nblocks.z = 1;
    cugraph::snmg::findStartRange<<<nblocks, nthreads>>>(maxId, vertexRangeStart, edgeCount, sourceCountsTemp);
    cudaDeviceSynchronize();
    cudaMemcpy(&myStartVertex, vertexRangeStart, sizeof(idx_t), cudaMemcpyDefault);
    part_offsets[i] = myStartVertex;
    ALLOC_FREE_TRY(vertexRangeStart, nullptr);
  }
  else {
    part_offsets[0] = 0;
    part_offsets[p] = maxId + 1;
  }
  CUDA_CHECK_LAST();
#pragma omp barrier

  // Each thread determines how many edges it will have in its partition
  idx_t myEndVertex = part_offsets[i + 1];
  unsigned long long int startEdge;
  unsigned long long int endEdge;
  cudaMemcpy(&startEdge, sourceCountsTemp + myStartVertex, sizeof(unsigned long long int), cudaMemcpyDefault);
  cudaMemcpy(&endEdge, sourceCountsTemp + myEndVertex, sizeof(unsigned long long int), cudaMemcpyDefault);
  ALLOC_FREE_TRY(sourceCountsTemp, nullptr);
  idx_t myEdgeCount = endEdge - startEdge;

  // Each thread sorts its cooRow, cooCol, and cooVal
  idx_t *cooRowTemp, *cooColTemp;
  val_t *cooValTemp;
  ALLOC_TRY(&cooRowTemp, sizeof(idx_t) * size, nullptr);
  ALLOC_TRY(&cooColTemp, sizeof(idx_t) * size, nullptr);
  cudaMemcpy(cooRowTemp, cooRow->data, sizeof(idx_t) * size, cudaMemcpyDefault);
  cudaMemcpy(cooColTemp, cooCol->data, sizeof(idx_t) * size, cudaMemcpyDefault);
  if (cooVal != nullptr) {
    ALLOC_TRY(&cooValTemp, sizeof(val_t) * size, nullptr);
    cudaMemcpy(cooValTemp, cooVal->data, sizeof(val_t) * size, cudaMemcpyDefault);
  }
  else
    cooValTemp = nullptr;
  CUDA_CHECK_LAST();

  if (cooValTemp != nullptr){
    auto zippy = thrust::make_zip_iterator(thrust::make_tuple(cooRowTemp, cooColTemp));
    thrust::sort_by_key(rmm::exec_policy(nullptr)->on(nullptr), zippy, zippy + size, cooValTemp);
  }
  else {
    auto zippy = thrust::make_zip_iterator(thrust::make_tuple(cooRowTemp, cooColTemp));
    thrust::sort(rmm::exec_policy(nullptr)->on(nullptr), zippy, zippy + size);
  }
  cudaDeviceSynchronize();
  CUDA_CHECK_LAST();

  // Each thread determines the count of rows it needs to transfer to each other thread
  idx_t localMinId, localMaxId;
  cudaMemcpy(&localMinId, cooRowTemp, sizeof(idx_t), cudaMemcpyDefault);
  cudaMemcpy(&localMaxId, cooRowTemp + size - 1, sizeof(idx_t), cudaMemcpyDefault);
  idx_t *endPositions;
  ALLOC_TRY(&endPositions, sizeof(idx_t) * (p - 1), nullptr);
  for (int j = 0; j < p - 1; j++) {
    idx_t endVertexId = part_offsets[j + 1];
    if (endVertexId <= localMinId) {
      // Write out zero for this position
      cugraph::snmg::writeSingleValue<<<1, 256>>>(endPositions + j, static_cast<idx_t>(0));
    }
    else if (endVertexId >= localMaxId) {
      // Write out size for this position
      cugraph::snmg::writeSingleValue<<<1, 256>>>(endPositions + j, size);
    }
    else if (endVertexId > localMinId && endVertexId < localMaxId) {
      dim3 nthreads, nblocks;
      nthreads.x = min(size, static_cast<idx_t>(CUDA_MAX_KERNEL_THREADS));
      nthreads.y = 1;
      nthreads.z = 1;
      nblocks.x = min((size + nthreads.x - 1) / nthreads.x,
                      static_cast<idx_t>(env.get_num_sm() * 32));
      nblocks.y = 1;
      nblocks.z = 1;
      cugraph::snmg::findStartRange<<<nblocks, nthreads>>>(size, endPositions + j, endVertexId, cooRowTemp);
    }
  }
  cudaDeviceSynchronize();
  CUDA_CHECK_LAST();
  std::vector<idx_t> positions(p + 1);
  cudaMemcpy(&positions[1], endPositions, sizeof(idx_t) * (p - 1), cudaMemcpyDefault);
  ALLOC_FREE_TRY(endPositions, nullptr);
  CUDA_CHECK_LAST();
  positions[0] = 0;
  positions[p] = size;
  idx_t* myRowCounts = comm->rowCounts + (i * p);
  for (int j = 0; j < p; j++){
    myRowCounts[j] = positions[j + 1] - positions[j];
  }

#pragma omp barrier

  int myRowCount = 0;
  for (int j = 0; j < p; j++){
    idx_t* otherRowCounts = comm->rowCounts + (j * p);
    myRowCount += otherRowCounts[i];
  }

  // Each thread allocates space to receive their rows from others
  idx_t *cooRowNew, *cooColNew;
  val_t *cooValNew;
  ALLOC_TRY(&cooRowNew, sizeof(idx_t) * myRowCount, nullptr);
  ALLOC_TRY(&cooColNew, sizeof(idx_t) * myRowCount, nullptr);
  if (cooValTemp != nullptr) {
    ALLOC_TRY(&cooValNew, sizeof(val_t) * myRowCount, nullptr);
  }
  else {
    cooValNew = nullptr;
  }
  comm->rowPtrs[i] = cooRowNew;
  comm->colPtrs[i] = cooColNew;
  comm->valPtrs[i] = cooValNew;
  CUDA_CHECK_LAST();
  cudaDeviceSynchronize();
#pragma omp barrier

  // Each thread copies the rows needed by other threads to them
  for (int other = 0; other < p; other++) {
    idx_t offset = 0;
    idx_t rowCount = myRowCounts[other];
    for (int prev = 0; prev < i; prev++) {
      idx_t* prevRowCounts = comm->rowCounts + (prev * p);
      offset += prevRowCounts[other];
    }

    if (rowCount > 0) {
      cudaMemcpy(comm->rowPtrs[other] + offset,
                 cooRowTemp + positions[other],
                 rowCount * sizeof(idx_t),
                 cudaMemcpyDefault);
      cudaMemcpy(comm->colPtrs[other] + offset,
                 cooColTemp + positions[other],
                 rowCount * sizeof(idx_t),
                 cudaMemcpyDefault);
      if (cooValTemp != nullptr) {
        cudaMemcpy(comm->valPtrs[other],
                   cooValTemp + positions[other],
                   rowCount * sizeof(idx_t),
                   cudaMemcpyDefault);
      }
    }
  }
<<<<<<< HEAD
  CUDA_CHECK_LAST();
  cugraph::sync_all();
=======
  cudaCheckError();
  cugraph::snmg::sync_all();
>>>>>>> 3c557124

  // Each thread frees up the input if allowed
  ALLOC_FREE_TRY(cooRowTemp, nullptr);
  ALLOC_FREE_TRY(cooColTemp, nullptr);
  if (cooValTemp != nullptr){
    ALLOC_FREE_TRY(cooValTemp, nullptr);
  }
  if (free_input) {
    ALLOC_FREE_TRY(cooRow->data, nullptr);
    ALLOC_FREE_TRY(cooCol->data, nullptr);
    if (cooVal != nullptr){
      ALLOC_FREE_TRY(cooVal->data, nullptr);
    }
  }

  // Each thread applies the offset to it's row column to get locally zero-based
  idx_t myOffset = part_offsets[i];
  thrust::transform(rmm::exec_policy(nullptr)->on(nullptr),
                    cooRowNew,
                    cooRowNew + myRowCount,
                    thrust::make_constant_iterator(myOffset * -1),
                    cooRowNew,
                    thrust::plus<idx_t>());

  // Each thread does a local coo2csr on its rows
  if (cooValNew != nullptr) {
    auto zippy = thrust::make_zip_iterator(thrust::make_tuple(cooRowNew, cooColNew));
    thrust::sort_by_key(rmm::exec_policy(nullptr)->on(nullptr),
                        zippy,
                        zippy + myRowCount,
                        cooValNew);
  }
  else {
    auto zippy = thrust::make_zip_iterator(thrust::make_tuple(cooRowNew, cooColNew));
    thrust::sort(rmm::exec_policy(nullptr)->on(nullptr), zippy, zippy + myEdgeCount);
  }

  CUDA_CHECK_LAST();

  localMaxId = part_offsets[i + 1] - part_offsets[i] - 1;
  idx_t* offsets;
  ALLOC_TRY(&offsets, (localMaxId + 2) * sizeof(idx_t), nullptr);
  cudaMemset(offsets, 0, (localMaxId + 2) * sizeof(idx_t));
  idx_t *unique, *counts, *runcount;
  ALLOC_TRY(&unique, (localMaxId + 1) * sizeof(idx_t), nullptr);
  ALLOC_TRY(&counts, (localMaxId + 1) * sizeof(idx_t), nullptr);
  ALLOC_TRY(&runcount, sizeof(idx_t), nullptr);
  void* tmpStorage = nullptr;
  size_t tmpBytes = 0;
  cub::DeviceRunLengthEncode::Encode(tmpStorage,
                                     tmpBytes,
                                     cooRowNew,
                                     unique,
                                     counts,
                                     runcount,
                                     myRowCount);
  ALLOC_TRY(&tmpStorage, tmpBytes, nullptr);
  cub::DeviceRunLengthEncode::Encode(tmpStorage,
                                     tmpBytes,
                                     cooRowNew,
                                     unique,
                                     counts,
                                     runcount,
                                     myRowCount);
  ALLOC_FREE_TRY(tmpStorage, nullptr);

  cudaDeviceSynchronize();
  idx_t runCount_h;
  cudaMemcpy(&runCount_h, runcount, sizeof(idx_t), cudaMemcpyDefault);
  int threadsPerBlock = 1024;
  int numBlocks = (runCount_h + threadsPerBlock - 1) / threadsPerBlock;

  CUDA_CHECK_LAST();

  cugraph::snmg::offsetsKernel<<<numBlocks, threadsPerBlock>>>(runCount_h, unique, counts, offsets);

  CUDA_CHECK_LAST();

  thrust::exclusive_scan(rmm::exec_policy(nullptr)->on(nullptr),
                         offsets,
                         offsets + localMaxId + 2,
                         offsets);
  ALLOC_FREE_TRY(cooRowNew, nullptr);
  ALLOC_FREE_TRY(unique, nullptr);
  ALLOC_FREE_TRY(counts, nullptr);
  ALLOC_FREE_TRY(runcount, nullptr);

  // Each thread sets up the results into the provided gdf_columns
  cugraph::detail::gdf_col_set_defaults(csrOff);
  csrOff->dtype = cooRow->dtype;
  csrOff->size = localMaxId + 2;
  csrOff->data = offsets;
  cugraph::detail::gdf_col_set_defaults(csrInd);
  csrInd->dtype = cooRow->dtype;
  csrInd->size = myRowCount;
  csrInd->data = cooColNew;
  if (cooValNew != nullptr) {
    cugraph::detail::gdf_col_set_defaults(cooVal);
    csrVal->dtype = cooVal->dtype;
    csrVal->size = myRowCount;
    csrVal->data = cooValNew;
  }
#pragma omp barrier

  // First thread deletes communicator object
  if (i == 0) {
    delete comm;
  }

  return GDF_SUCCESS;
}

gdf_error gdf_snmg_coo2csr(size_t* part_offsets,
                           bool free_input,
                           void** comm1,
                           gdf_column* cooRow,
                           gdf_column* cooCol,
                           gdf_column* cooVal,
                           gdf_column* csrOff,
                           gdf_column* csrInd,
                           gdf_column* csrVal) {
  CUGRAPH_EXPECTS(part_offsets != nullptr, "Invalid API parameter");
  CUGRAPH_EXPECTS(cooRow != nullptr, "Invalid API parameter");
  CUGRAPH_EXPECTS(cooCol != nullptr, "Invalid API parameter");
  CUGRAPH_EXPECTS(csrOff != nullptr, "Invalid API parameter");
  CUGRAPH_EXPECTS(csrInd != nullptr, "Invalid API parameter");
  CUGRAPH_EXPECTS(comm1 != nullptr, "Invalid API parameter");
  CUGRAPH_EXPECTS(cooRow->size > 0, "Invalid API parameter");
  CUGRAPH_EXPECTS(cooCol->size > 0, "Invalid API parameter");
  CUGRAPH_EXPECTS(cooCol->dtype == cooRow->dtype, "Invalid API parameter");

  if (cooVal == nullptr) {
    if (cooRow->dtype == GDF_INT32) {
      return snmg_coo2csr_impl<int32_t, float>(part_offsets,
                                               free_input,
                                               comm1,
                                               cooRow,
                                               cooCol,
                                               cooVal,
                                               csrOff,
                                               csrInd,
                                               csrVal);
    }
    else if (cooRow->dtype == GDF_INT64) {
      return snmg_coo2csr_impl<int64_t, float>(part_offsets,
                                               free_input,
                                               comm1,
                                               cooRow,
                                               cooCol,
                                               cooVal,
                                               csrOff,
                                               csrInd,
                                               csrVal);
    }
    else
      return GDF_UNSUPPORTED_DTYPE;
  }
  else {
    if (cooRow->dtype == GDF_INT32 && cooVal->dtype == GDF_FLOAT32) {
      return snmg_coo2csr_impl<int32_t, float>(part_offsets,
                                               free_input,
                                               comm1,
                                               cooRow,
                                               cooCol,
                                               cooVal,
                                               csrOff,
                                               csrInd,
                                               csrVal);
    }
    else if (cooRow->dtype == GDF_INT32 && cooVal->dtype == GDF_FLOAT64) {
      return snmg_coo2csr_impl<int32_t, double>(part_offsets,
                                                free_input,
                                                comm1,
                                                cooRow,
                                                cooCol,
                                                cooVal,
                                                csrOff,
                                                csrInd,
                                                csrVal);
    }
    else if (cooRow->dtype == GDF_INT64 && cooVal->dtype == GDF_FLOAT32) {
      return snmg_coo2csr_impl<int64_t, float>(part_offsets,
                                               free_input,
                                               comm1,
                                               cooRow,
                                               cooCol,
                                               cooVal,
                                               csrOff,
                                               csrInd,
                                               csrVal);
    }
    else if (cooRow->dtype == GDF_INT64 && cooVal->dtype == GDF_FLOAT64) {
      return snmg_coo2csr_impl<int64_t, double>(part_offsets,
                                                free_input,
                                                comm1,
                                                cooRow,
                                                cooCol,
                                                cooVal,
                                                csrOff,
                                                csrInd,
                                                csrVal);
    }
    else
      return GDF_UNSUPPORTED_DTYPE;
  }
}<|MERGE_RESOLUTION|>--- conflicted
+++ resolved
@@ -346,13 +346,8 @@
       }
     }
   }
-<<<<<<< HEAD
-  CUDA_CHECK_LAST();
-  cugraph::sync_all();
-=======
-  cudaCheckError();
+  CUDA_CHECK_LAST();
   cugraph::snmg::sync_all();
->>>>>>> 3c557124
 
   // Each thread frees up the input if allowed
   ALLOC_FREE_TRY(cooRowTemp, nullptr);
