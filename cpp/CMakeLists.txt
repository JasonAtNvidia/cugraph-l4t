#=============================================================================
# Copyright 2018 BlazingDB, Inc.
#     Copyright 2018 Percy Camilo Triveño Aucahuasi <percy@blazingdb.com>
#
# Licensed under the Apache License, Version 2.0 (the "License");
# you may not use this file except in compliance with the License.
# You may obtain a copy of the License at
#
#     http://www.apache.org/licenses/LICENSE-2.0
#
# Unless required by applicable law or agreed to in writing, software
# distributed under the License is distributed on an "AS IS" BASIS,
# WITHOUT WARRANTIES OR CONDITIONS OF ANY KIND, either express or implied.
# See the License for the specific language governing permissions and
# limitations under the License.
#=============================================================================

cmake_minimum_required(VERSION 3.12 FATAL_ERROR)

project(CUGRAPH VERSION 0.10.0 LANGUAGES C CXX CUDA)

###################################################################################################
# - build type ------------------------------------------------------------------------------------

# Set a default build type if none was specified
set(DEFAULT_BUILD_TYPE "Release")

if(NOT CMAKE_BUILD_TYPE AND NOT CMAKE_CONFIGURATION_TYPES)
  message(STATUS "Setting build type to '${DEFAULT_BUILD_TYPE}' since none specified.")
  set(CMAKE_BUILD_TYPE "${DEFAULT_BUILD_TYPE}" CACHE
      STRING "Choose the type of build." FORCE)
  # Set the possible values of build type for cmake-gui
  set_property(CACHE CMAKE_BUILD_TYPE PROPERTY STRINGS
    "Debug" "Release" "MinSizeRel" "RelWithDebInfo")
endif()

###################################################################################################
# - compiler options ------------------------------------------------------------------------------

set(CMAKE_CXX_STANDARD 14)
set(CMAKE_C_COMPILER $ENV{CC})
set(CMAKE_CXX_COMPILER $ENV{CXX})
set(CMAKE_CXX_STANDARD_REQUIRED ON)

set(CMAKE_CUDA_STANDARD 14)
set(CMAKE_CUDA_STANDARD_REQUIRED ON)

if(CMAKE_COMPILER_IS_GNUCXX)
    set(CMAKE_CXX_FLAGS "${CMAKE_CXX_FLAGS} -Werror")

###################################################################################################
###   C++ ABI changes.
###
###   By default, cugraph builds with the new C++ ABI.  In order to insure that thirdparty
###   applications build with the properly setting (specifically RMM) we need to set
###   the CMAKE_CXX11_ABI flag appropriately.
###
###   If a user wants to build with the OLD ABI, then they need to define CMAKE_CXX11_ABI
###   to be OFF (typically on the cmake command line).
###
###   This block of code will configure the old ABI if the flag is set to OFF and
###   do nothing (the default behavior of the C++14 compiler).
###
    option(CMAKE_CXX11_ABI "Enable the GLIBCXX11 ABI" ON)
    if(CMAKE_CXX11_ABI)
        message(STATUS "CUGRAPH: Enabling the GLIBCXX11 ABI")
    else()
        message(STATUS "CUGRAPH: Disabling the GLIBCXX11 ABI")
        set(CMAKE_C_FLAGS "${CMAKE_C_FLAGS} -D_GLIBCXX_USE_CXX11_ABI=0")
        set(CMAKE_CXX_FLAGS "${CMAKE_CXX_FLAGS} -D_GLIBCXX_USE_CXX11_ABI=0")
        set(CMAKE_CUDA_FLAGS "${CMAKE_CUDA_FLAGS} -Xcompiler -D_GLIBCXX_USE_CXX11_ABI=0")
    endif(CMAKE_CXX11_ABI)
endif(CMAKE_COMPILER_IS_GNUCXX)

set(CMAKE_CUDA_FLAGS "${CMAKE_CUDA_FLAGS} -gencode=arch=compute_60,code=sm_60")
set(CMAKE_CUDA_FLAGS "${CMAKE_CUDA_FLAGS} -gencode=arch=compute_70,code=sm_70 -gencode=arch=compute_70,code=compute_70")

find_package(CUDA)
if((CUDA_VERSION_MAJOR EQUAL 10) OR (CUDA_VERSION_MAJOR GREATER 10))
  set(CMAKE_CUDA_FLAGS "${CMAKE_CUDA_FLAGS} -gencode=arch=compute_75,code=sm_75 -gencode=arch=compute_75,code=compute_75")
endif()

set(CMAKE_CUDA_FLAGS "${CMAKE_CUDA_FLAGS} --expt-extended-lambda")
set(CMAKE_CUDA_FLAGS "${CMAKE_CUDA_FLAGS} -Werror cross-execution-space-call -Wno-deprecated-declarations -Xptxas --disable-warnings")
set(CMAKE_CUDA_FLAGS "${CMAKE_CUDA_FLAGS} -Xcompiler -Wall,-Wno-error=sign-compare,-Wno-error=unused-but-set-variable")

# Option to enable line info in CUDA device compilation to allow introspection when profiling /
# memchecking
option(CMAKE_CUDA_LINEINFO "Enable the -lineinfo option for nvcc (useful for cuda-memcheck / profiler" OFF)
if (CMAKE_CUDA_LINEINFO)
    set(CMAKE_CUDA_FLAGS "${CMAKE_CUDA_FLAGS} -lineinfo")
endif(CMAKE_CUDA_LINEINFO)

# Debug options
if(CMAKE_BUILD_TYPE MATCHES Debug)
    message(STATUS "Building with debugging flags")
    set(CMAKE_CUDA_FLAGS "${CMAKE_CUDA_FLAGS} -G -Xcompiler -rdynamic")
endif(CMAKE_BUILD_TYPE MATCHES Debug)

# To apply RUNPATH to transitive dependencies (this is a temporary solution)
set(CMAKE_SHARED_LINKER_FLAGS "-Wl,--disable-new-dtags")
set(CMAKE_EXE_LINKER_FLAGS "-Wl,--disable-new-dtags")

option(BUILD_TESTS "Configure CMake to build tests"
       ON)

###################################################################################################
# - cmake modules ---------------------------------------------------------------------------------

set(CMAKE_MODULE_PATH "${CMAKE_CURRENT_SOURCE_DIR}/cmake/Modules/" ${CMAKE_MODULE_PATH})

include(FeatureSummary)
include(CheckIncludeFiles)
include(CheckLibraryExists)
if(BUILD_TESTS)
    include(CTest)
endif(BUILD_TESTS)

###################################################################################################
# - find boost ------------------------------------------------------------------------------------

find_package(Boost REQUIRED)
if(Boost_FOUND)
    message(STATUS "Boost found in ${Boost_INCLUDE_DIRS}")
else()
    message(FATAL_ERROR "Boost not found, please check your settings.")
endif(Boost_FOUND)

###################################################################################################
# - find openmp -----------------------------------------------------------------------------------

find_package(OpenMP)
if(OpenMP_FOUND)
    # find_package(OPenMP) does not automatically add OpenMP flags to CUDA
    set(CMAKE_CUDA_FLAGS "${CMAKE_CUDA_FLAGS} -Xcompiler=${OpenMP_CXX_FLAGS}")
endif(OpenMP_FOUND)

###################################################################################################
# - find libcypher-parser -------------------------------------------------------------------------

find_path(LIBCYPHERPARSER_INCLUDE "cypher-parser.h"
          HINTS "$ENV{CONDA_PREFIX}/include")

find_library(LIBCYPHERPARSER_LIBRARY STATIC "libcypher-parser.a"
             HINTS "$ENV{CONDA_PREFIX}/lib")

add_library(libcypher-parser STATIC IMPORTED ${LIBCYPHERPARSER_LIBRARY})
if (LIBCYPHERPARSER_INCLUDE AND LIBCYPHERPARSER_LIBRARY)
    set_target_properties(libcypher-parser PROPERTIES IMPORTED_LOCATION ${LIBCYPHERPARSER_LIBRARY})
endif (LIBCYPHERPARSER_INCLUDE AND LIBCYPHERPARSER_LIBRARY)

###################################################################################################
# - find gtest ------------------------------------------------------------------------------------

if(BUILD_TESTS)
    include(ConfigureGoogleTest)

    if(GTEST_FOUND)
        message(STATUS
            "Google C++ Testing Framework (Google Test) found in ${GTEST_ROOT}")
    else()
        message(AUTHOR_WARNING
            "Google C++ Testing Framework (Google Test) not found: automated tests are disabled.")
    endif(GTEST_FOUND)
endif(BUILD_TESTS)


###################################################################################################
# - NVStrings -------------------------------------------------------------------------------------

find_path(NVSTRINGS_INCLUDE "nvstrings"
          HINTS "$ENV{NVSTRINGS_ROOT}/include"
                "$ENV{CONDA_PREFIX}/include/nvstrings"
                "$ENV{CONDA_PREFIX}/include")

find_library(NVSTRINGS_LIBRARY "NVStrings"
             HINTS "$ENV{NVSTRINGS_ROOT}/lib"
                   "$ENV{CONDA_PREFIX}/lib")

find_library(NVCATEGORY_LIBRARY "NVCategory"
             HINTS "$ENV{NVSTRINGS_ROOT}/lib"
                   "$ENV{CONDA_PREFIX}/lib")

find_library(NVTEXT_LIBRARY "NVText"
             HINTS "$ENV{NVSTRINGS_ROOT}/lib"
                   "$ENV{CONDA_PREFIX}/lib")

message(STATUS "NVSTRINGS: NVSTRINGS_INCLUDE set to ${NVSTRINGS_INCLUDE}")
message(STATUS "NVSTRINGS: NVSTRINGS_LIBRARY set to ${NVSTRINGS_LIBRARY}")
message(STATUS "NVSTRINGS: NVCATEGORY_LIBRARY set to ${NVCATEGORY_LIBRARY}")
message(STATUS "NVSTRINGS: NVTEXT_LIBRARY set to ${NVTEXT_LIBRARY}")

add_library(NVStrings SHARED IMPORTED ${NVSTRINGS_LIBRARY})
if (NVSTRINGS_INCLUDE AND NVSTRINGS_LIBRARY)
    set_target_properties(NVStrings PROPERTIES IMPORTED_LOCATION ${NVSTRINGS_LIBRARY})
endif (NVSTRINGS_INCLUDE AND NVSTRINGS_LIBRARY)

add_library(NVCategory SHARED IMPORTED ${NVCATEGORY_LIBRARY})
if (NVSTRINGS_INCLUDE AND NVCATEGORY_LIBRARY)
    set_target_properties(NVCategory PROPERTIES IMPORTED_LOCATION ${NVCATEGORY_LIBRARY})
endif (NVSTRINGS_INCLUDE AND NVCATEGORY_LIBRARY)

add_library(NVText SHARED IMPORTED ${NVTEXT_LIBRARY})
if (NVSTRINGS_INCLUDE AND NVTEXT_LIBRARY)
    set_target_properties(NVText PROPERTIES IMPORTED_LOCATION ${NVTEXT_LIBRARY})
endif (NVSTRINGS_INCLUDE AND NVTEXT_LIBRARY)

###################################################################################################
# - cudf ------------------------------------------------------------------------------------------

find_path(CUDF_INCLUDE "cudf"
    HINTS
    "$ENV{CUDF_ROOT}/include"
    "$ENV{CONDA_PREFIX}/include/cudf"
    "$ENV{CONDA_PREFIX}/include")

find_library(CUDF_LIBRARY "cudf"
    HINTS
    "$ENV{CUDF_ROOT}/lib"
    "$ENV{CONDA_PREFIX}/lib")

message(STATUS "CUDF: CUDF_LIBRARY set to ${CUDF_LIBRARY}")
message(STATUS "CUDF: CUDF_INCLUDE set to ${CUDF_INCLUDE}")

add_library(cudf SHARED IMPORTED ${CUDF_LIBRARY})
if (CUDF_INCLUDE AND CUDF_LIBRARY)
    set_target_properties(cudf PROPERTIES IMPORTED_LOCATION ${CUDF_LIBRARY})
endif (CUDF_INCLUDE AND CUDF_LIBRARY)

###################################################################################################
# - RMM -------------------------------------------------------------------------------------------

find_path(RMM_INCLUDE "rmm"
    HINTS
    "$ENV{RMM_ROOT}/include"
    "$ENV{CONDA_PREFIX}/include/rmm"
    "$ENV{CONDA_PREFIX}/include")

find_library(RMM_LIBRARY "rmm"
    HINTS
    "$ENV{RMM_ROOT}/lib"
    "$ENV{CONDA_PREFIX}/lib")

message(STATUS "RMM: RMM_LIBRARY set to ${RMM_LIBRARY}")
message(STATUS "RMM: RMM_INCLUDE set to ${RMM_INCLUDE}")

add_library(rmm SHARED IMPORTED ${RMM_LIBRARY})
if (RMM_INCLUDE AND RMM_LIBRARY)
    set_target_properties(rmm PROPERTIES IMPORTED_LOCATION ${RMM_LIBRARY})
endif (RMM_INCLUDE AND RMM_LIBRARY)

###################################################################################################
# - library targets -------------------------------------------------------------------------------

# target_link_directories is added in cmake 3.13, and cmake advises to use this instead of
# link_directoires (we should switch to target_link_directories once 3.13 becomes the minimum
# required version).
link_directories(
     # CMAKE_CUDA_IMPLICIT_LINK_DIRECTORIES is an undocumented/unsupported variable containing the
     # link directories for nvcc.
    "${CMAKE_CUDA_IMPLICIT_LINK_DIRECTORIES}")

add_library(cugraph SHARED
<<<<<<< HEAD
    src/db/db_object.cu
#    src/utilities/grmat.cu
=======
	src/db/db_object.cu
	src/db/db_parser_integration_test.cu
>>>>>>> 3b21e59a
	src/db/db_operators.cu
    src/utilities/degree.cu
    src/utilities/cusparse_helper.cu
    src/structure/cugraph.cu
    src/link_analysis/pagerank.cu
    src/traversal/bfs.cu
    src/traversal/sssp.cu
    src/link_prediction/jaccard.cu
    src/link_prediction/overlap.cu
    src/converters/nvgraph.cu
    src/converters/renumber.cu
    src/community/nvgraph_gdf.cu
    src/cores/core_number.cu
    src/traversal/two_hop_neighbors.cu
    src/snmg/blas/spmv.cu
    src/snmg/link_analysis/pagerank.cu
    src/utilities/cusparse_helper.cu
    src/utilities/graph_utils.cu
    src/snmg/utils.cu
    src/components/connectivity.cu
    src/centrality/katz_centrality.cu
    src/snmg/degree/degree.cu
    src/snmg/COO2CSR/COO2CSR.cu
    src/nvgraph/arnoldi.cu
    src/nvgraph/bfs.cu
    src/nvgraph/bfs2d.cu
    src/nvgraph/bfs_kernels.cu
    src/nvgraph/convert.cu
    src/nvgraph/csrmv.cu
    src/nvgraph/csrmv_cub.cu
    src/nvgraph/csr_graph.cpp
    src/nvgraph/graph_extractor.cu
    src/nvgraph/jaccard_gpu.cu
    src/nvgraph/kmeans.cu
    src/nvgraph/lanczos.cu
    src/nvgraph/lobpcg.cu
    src/nvgraph/matrix.cu
    src/nvgraph/modularity_maximization.cu
    src/nvgraph/nvgraph.cu
    src/nvgraph/nvgraph_cusparse.cpp
    src/nvgraph/nvgraph_cublas.cpp
    src/nvgraph/nvgraph_error.cu
    src/nvgraph/nvgraph_lapack.cu
    src/nvgraph/nvgraph_vector_kernels.cu
    src/nvgraph/pagerank.cu
    src/nvgraph/pagerank_kernels.cu
    src/nvgraph/partition.cu
    src/nvgraph/size2_selector.cu
    src/nvgraph/sssp.cu
    src/nvgraph/triangles_counting.cpp
    src/nvgraph/triangles_counting_kernels.cu
    src/nvgraph/valued_csr_graph.cpp
    src/nvgraph/widest_path.cu
    src/matching/subg_match.cu
    ${CMAKE_CURRENT_SOURCE_DIR}/../thirdparty/gunrock/gunrock/util/test_utils.cu
    ${CMAKE_CURRENT_SOURCE_DIR}/../thirdparty/gunrock/gunrock/util/error_utils.cu
    ${CMAKE_CURRENT_SOURCE_DIR}/../thirdparty/gunrock/gunrock/util/misc_utils.cu
    ${CMAKE_CURRENT_SOURCE_DIR}/../thirdparty/gunrock/gunrock/util/str_to_T.cu
    ${CMAKE_CURRENT_SOURCE_DIR}/../thirdparty/gunrock/externals/moderngpu/src/mgpucontext.cu
    ${CMAKE_CURRENT_SOURCE_DIR}/../thirdparty/gunrock/externals/moderngpu/src/mgpuutil.cpp
    ${CMAKE_CURRENT_SOURCE_DIR}/../thirdparty/gunrock/gunrock/util/gitsha1.c
)

###################################################################################################
# - include paths ---------------------------------------------------------------------------------

target_include_directories(cugraph
    PRIVATE
    "${CMAKE_CUDA_TOOLKIT_INCLUDE_DIRECTORIES}"
    "${Boost_INCLUDE_DIRS}"
    "${RMM_INCLUDE}"
    "${CUDF_INCLUDE}"
    "${CMAKE_CURRENT_SOURCE_DIR}/../thirdparty"
    "${CMAKE_CURRENT_SOURCE_DIR}/../thirdparty/cub"
    "${CMAKE_CURRENT_SOURCE_DIR}/../thirdparty/cuhornet/hornet/include"
    "${CMAKE_CURRENT_SOURCE_DIR}/../thirdparty/cuhornet/hornetsnest/include"
    "${CMAKE_CURRENT_SOURCE_DIR}/../thirdparty/cuhornet/xlib/include"
    "${CMAKE_CURRENT_SOURCE_DIR}/../thirdparty/cuhornet/primitives"
    "${CMAKE_CURRENT_SOURCE_DIR}/src"
    "${CMAKE_CURRENT_SOURCE_DIR}/../thirdparty/gunrock/"
    "${CMAKE_CURRENT_SOURCE_DIR}/../thirdparty/gunrock/externals/moderngpu/include"
    "${CMAKE_CURRENT_SOURCE_DIR}/../thirdparty/gunrock/externals/rapidjson/include"
    PUBLIC
    "${CMAKE_CURRENT_SOURCE_DIR}/include"
)

###################################################################################################
# - link libraries --------------------------------------------------------------------------------

target_link_libraries(cugraph PRIVATE
    ${CUDF_LIBRARY} ${RMM_LIBRARY} ${NVSTRINGS_LIBRARY} cublas cusparse curand cusolver cudart cuda ${LIBCYPHERPARSER_LIBRARY})
if(OpenMP_CXX_FOUND)
target_link_libraries(cugraph PRIVATE
###################################################################################################
###   Use ${OpenMP_CXX_LIB_NAMES} instead of OpenMP::OpenMP_CXX to avoid the following warnings.
###
###   Cannot generate a safe runtime search path for target TARGET_NAME
###   because files in some directories may conflict with libraries in implicit
###   directories:
###   ...
###
###   libgomp.so is included in the conda base environment and copied to every new conda
###   environment. If a full file path is provided (e.g ${CUDF_LIBRARY} and ${RMM_LIBRARY}), cmake
###   extracts the directory path and adds the directory path to BUILD_RPATH (if BUILD_RPATH is not
###   disabled).
###
###   cmake maintains a system specific implicit directories (e.g. /lib, /lib/x86_64-linux-gnu,
###   /lib32, /lib32/x86_64-linux-gnu, /lib64, /lib64/x86_64-linux-gnu, /usr/lib,
###   /usr/lib/gcc/x86_64-linux-gnu/7, /usr/lib/x86_64-linux-gnu, /usr/lib32,
###   /usr/lib32/x86_64-linux-gnu, /usr/lib64, /usr/lib64/x86_64-linux-gnu,
###   /usr/local/cuda-10.0/lib64", /usr/local/cuda-10.0/lib64/stubs).
###
###   If a full path to libgomp.so is provided (which is the case with OpenMP::OpenMP_CXX), cmake
###   checks whether there is any other libgomp.so with the different full path (after resolving
###   soft links) in the search paths (implicit directoires + BUILD_RAPTH). There is one in the
###   path included in BUILD_RPATH when ${CUDF_LIBRARY} and ${RMM_LIBRARY} are added; this one can
###   potentially hide the one in the provided full path and cmake generates a warning (and RPATH
###   is searched before the directories in /etc/ld.so/conf; ld.so.conf does not coincide but
###   overlaps with implicit directories).
###
###   If we provide just the library names (gomp;pthread), cmake does not generate warnings (we
###   did not specify which libgomp.so should be loaded in runtime), and the one first found in
###   the search order is loaded (we can change the loaded library by setting LD_LIBRARY_PATH or
###   manually editing BUILD_RPATH).
###
###   Manually editing BUILD_RPATH:
###   set(TARGET_BUILD_RPATH "")
###   foreach(TMP_VAR_FULLPATH IN LISTS OpenMP_CXX_LIBRARIES)
###       get_filename_component(TMP_VAR_DIR ${TMP_VAR_FULLPATH} DIRECTORY)
###       string(APPEND TARGET_BUILD_RPATH "${TMP_VAR_DIR};")
###       get_filename_component(TMP_VAR_REALPATH ${TMP_VAR_FULLPATH} REALPATH)
###       get_filename_component(TMP_VAR_DIR ${TMP_VAR_REALPATH} DIRECTORY)
###       # cmake automatically removes duplicates, so skip checking.
###       string(APPEND TARGET_BUILD_RPATH "${TMP_VAR_DIR};")
###   endforeach()
###   string(APPEND TARGET_BUILD_RPATH "${CONDA_PREFIX}/lib")
###   message(STATUS "TARGET_BUILD_RPATH=${TARGET_BUILD_RPATH}")
###   set_target_properties(target PROPERTIES
###       BUILD_RPATH "${TARGET_BUILD_RPATH}")
    ${OpenMP_CXX_LIB_NAMES})
endif(OpenMP_CXX_FOUND)

###################################################################################################
# - generate tests --------------------------------------------------------------------------------

if(BUILD_TESTS)
    if(GTEST_FOUND)
        # target_link_directories is added in cmake 3.13, and cmake advises to use this instead of
        # link_directoires (we should switch to target_link_directories once 3.13 becomes the
        # minimum required version).
        link_directories(${GTEST_LIBRARY_DIR})
        add_subdirectory(${CMAKE_SOURCE_DIR}/src/tests)
    endif(GTEST_FOUND)
endif(BUILD_TESTS)

###################################################################################################
# - install targets -------------------------------------------------------------------------------

install(TARGETS cugraph LIBRARY
    DESTINATION lib)

install(DIRECTORY include/
    DESTINATION include/cugraph)<|MERGE_RESOLUTION|>--- conflicted
+++ resolved
@@ -261,13 +261,9 @@
     "${CMAKE_CUDA_IMPLICIT_LINK_DIRECTORIES}")
 
 add_library(cugraph SHARED
-<<<<<<< HEAD
-    src/db/db_object.cu
 #    src/utilities/grmat.cu
-=======
 	src/db/db_object.cu
 	src/db/db_parser_integration_test.cu
->>>>>>> 3b21e59a
 	src/db/db_operators.cu
     src/utilities/degree.cu
     src/utilities/cusparse_helper.cu
