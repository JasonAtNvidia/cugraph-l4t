/*
 * Copyright (c) 2020-2022, NVIDIA CORPORATION.
 *
 * Licensed under the Apache License, Version 2.0 (the "License");
 * you may not use this file except in compliance with the License.
 * You may obtain a copy of the License at
 *
 *     http://www.apache.org/licenses/LICENSE-2.0
 *
 * Unless required by applicable law or agreed to in writing, software
 * distributed under the License is distributed on an "AS IS" BASIS,
 * WITHOUT WARRANTIES OR CONDITIONS OF ANY KIND, either express or implied.
 * See the License for the specific language governing permissions and
 * limitations under the License.
 */
#pragma once

#include <cugraph/graph_view.hpp>
#include <cugraph/utilities/error.hpp>

#include <raft/handle.hpp>
#include <raft/span.hpp>
#include <rmm/device_uvector.hpp>

#include <cstddef>
#include <optional>
#include <string>
#include <type_traits>
#include <vector>

namespace cugraph {

template <typename vertex_t, typename edge_t, typename weight_t>
struct edgelist_t {
  vertex_t const* p_src_vertices{nullptr};
  vertex_t const* p_dst_vertices{nullptr};
  std::optional<weight_t const*> p_edge_weights{std::nullopt};
  edge_t number_of_edges{0};
};

template <typename vertex_t, typename edge_t, bool multi_gpu, typename Enable = void>
struct graph_meta_t;

// multi-GPU version
template <typename vertex_t, typename edge_t, bool multi_gpu>
struct graph_meta_t<vertex_t, edge_t, multi_gpu, std::enable_if_t<multi_gpu>> {
  vertex_t number_of_vertices{};
  edge_t number_of_edges{};
  graph_properties_t properties{};

  partition_t<vertex_t> partition{};

  // segment offsets based on vertex degree, relevant only if vertex IDs are renumbered
  std::optional<std::vector<vertex_t>> segment_offsets{std::nullopt};

  vertex_t num_local_unique_edge_srcs{};
  vertex_t num_local_unique_edge_dsts{};
};

// single-GPU version
template <typename vertex_t, typename edge_t, bool multi_gpu>
struct graph_meta_t<vertex_t, edge_t, multi_gpu, std::enable_if_t<!multi_gpu>> {
  vertex_t number_of_vertices{};
  graph_properties_t properties{};

  // segment offsets based on vertex degree, relevant only if vertex IDs are renumbered
  std::optional<std::vector<vertex_t>> segment_offsets{std::nullopt};
};

// graph_t is an owning graph class (note that graph_view_t is a non-owning graph class)
template <typename vertex_t,
          typename edge_t,
          typename weight_t,
          bool store_transposed,
          bool multi_gpu,
          typename Enable = void>
class graph_t;

// multi-GPU version
template <typename vertex_t,
          typename edge_t,
          typename weight_t,
          bool store_transposed,
          bool multi_gpu>
class graph_t<vertex_t, edge_t, weight_t, store_transposed, multi_gpu, std::enable_if_t<multi_gpu>>
  : public detail::graph_base_t<vertex_t, edge_t, weight_t> {
 public:
  using vertex_type                           = vertex_t;
  using edge_type                             = edge_t;
  using weight_type                           = weight_t;
  static constexpr bool is_storage_transposed = store_transposed;
  static constexpr bool is_multi_gpu          = multi_gpu;

  graph_t(raft::handle_t const& handle) : detail::graph_base_t<vertex_t, edge_t, weight_t>() {}

  graph_t(raft::handle_t const& handle,
          std::vector<edgelist_t<vertex_t, edge_t, weight_t>> const& edgelists,
          graph_meta_t<vertex_t, edge_t, multi_gpu> meta,
          bool do_expensive_check = false);

  graph_t(raft::handle_t const& handle,
          std::vector<rmm::device_uvector<vertex_t>>&& edgelist_src_partitions,
          std::vector<rmm::device_uvector<vertex_t>>&& edgelist_dst_partitions,
          std::optional<std::vector<rmm::device_uvector<weight_t>>>&& edge_weight_partitions,
          graph_meta_t<vertex_t, edge_t, multi_gpu> meta,
          bool do_expensive_check = false);

  /**
   * @brief Symmetrize this graph.
   *
   * @param handle RAFT handle object to encapsulate resources (e.g. CUDA stream, communicator, and
   * handles to various CUDA libraries) to run graph algorithms.
   * @param renumber_map Renumber map to recover the original vertex IDs from the renumbered vertex
   * IDs.
   * @param reciprocal If true, an edge is kept only when the reversed edge also exists. If false,
   * keep (and symmetrize) all the edges that appear only in one direction.
   * @return rmm::device_uvector<vertex_t> Return a new renumber map (to recover the original vertex
   * IDs).
   */
  rmm::device_uvector<vertex_t> symmetrize(raft::handle_t const& handle,
                                           rmm::device_uvector<vertex_t>&& renumber_map,
                                           bool reciprocal = false);

  /**
   * @brief Transpose this graph.
   *
   * @param handle RAFT handle object to encapsulate resources (e.g. CUDA stream, communicator, and
   * handles to various CUDA libraries) to run graph algorithms.
   * @param renumber_map Renumber map to recover the original vertex IDs from the renumbered vertex
   * IDs.
   * @return rmm::device_uvector<vertex_t> Return a new renumber map (to recover the original vertex
   * IDs).
   */
  rmm::device_uvector<vertex_t> transpose(raft::handle_t const& handle,
                                          rmm::device_uvector<vertex_t>&& renumber_map);

  /**
   * @brief Transpose the storage format (no change in actual graph).
   *
   * In SG, convert between CSR and CSC. In multi-GPU, currently convert between CSR + DCSR hybrid
   * and CSC + DCSC hybrid (but the internal representation in multi-GPU is subject to change).
   *
   * @param handle RAFT handle object to encapsulate resources (e.g. CUDA stream, communicator, and
   * handles to various CUDA libraries) to run graph algorithms.
   * @param renumber_map Renumber map to recover the original vertex IDs from the renumbered vertex
   * IDs.
   * @param destroy If true, destroy this graph to free-up memory.
   * @return std::tuple<graph_t<vertex_t, edge_t, weight_t, !store_transposed, multi_gpu>,
   * rmm::device_uvector<vertex_t>> Return a storage transposed graph and a new renumber map (to
   * recover the original vertex IDs for the returned graph).
   */
  std::tuple<graph_t<vertex_t, edge_t, weight_t, !store_transposed, multi_gpu>,
             rmm::device_uvector<vertex_t>>
  transpose_storage(raft::handle_t const& handle,
                    rmm::device_uvector<vertex_t>&& renumber_map,
                    bool destroy = false);

  bool is_weighted() const { return edge_partition_weights_.has_value(); }

  graph_view_t<vertex_t, edge_t, weight_t, store_transposed, multi_gpu> view(
    std::optional<std::vector<graph_mask_t<bool> const*>> mask = std::nullopt) const
  {
    std::vector<edge_t const*> offsets(edge_partition_offsets_.size(), nullptr);
    std::vector<vertex_t const*> indices(edge_partition_indices_.size(), nullptr);

    auto weights = edge_partition_weights_ ? std::make_optional<std::vector<weight_t const*>>(
                                               (*edge_partition_weights_).size(), nullptr)
                                           : std::nullopt;
    auto dcs_nzd_vertices      = edge_partition_dcs_nzd_vertices_
                                   ? std::make_optional<std::vector<vertex_t const*>>(
                                  (*edge_partition_dcs_nzd_vertices_).size(), nullptr)
                                   : std::nullopt;
    auto dcs_nzd_vertex_counts = edge_partition_dcs_nzd_vertex_counts_
                                   ? std::make_optional<std::vector<vertex_t>>(
                                       (*edge_partition_dcs_nzd_vertex_counts_).size(), vertex_t{0})
                                   : std::nullopt;
    for (size_t i = 0; i < offsets.size(); ++i) {
      offsets[i] = edge_partition_offsets_[i].data();
      indices[i] = edge_partition_indices_[i].data();
      if (weights) { (*weights)[i] = (*edge_partition_weights_)[i].data(); }
      if (dcs_nzd_vertices) {
        (*dcs_nzd_vertices)[i]      = (*edge_partition_dcs_nzd_vertices_)[i].data();
        (*dcs_nzd_vertex_counts)[i] = (*edge_partition_dcs_nzd_vertex_counts_)[i];
      }
    }

    std::conditional_t<store_transposed,
                       std::optional<raft::device_span<vertex_t const>>,
                       std::optional<std::vector<raft::device_span<vertex_t const>>>>
      local_sorted_unique_edge_srcs{std::nullopt};
    std::conditional_t<store_transposed,
                       std::optional<raft::device_span<vertex_t const>>,
                       std::optional<std::vector<raft::device_span<vertex_t const>>>>
      local_sorted_unique_edge_src_chunk_start_offsets{std::nullopt};
    std::conditional_t<store_transposed,
                       std::optional<raft::host_span<vertex_t const>>,
                       std::optional<std::byte>>
      local_sorted_unique_edge_src_vertex_partition_offsets{std::nullopt};

    std::conditional_t<store_transposed,
                       std::optional<std::vector<raft::device_span<vertex_t const>>>,
                       std::optional<raft::device_span<vertex_t const>>>
      local_sorted_unique_edge_dsts{std::nullopt};
    std::conditional_t<store_transposed,
                       std::optional<std::vector<raft::device_span<vertex_t const>>>,
                       std::optional<raft::device_span<vertex_t const>>>
      local_sorted_unique_edge_dst_chunk_start_offsets{std::nullopt};
    std::conditional_t<!store_transposed,
                       std::optional<raft::host_span<vertex_t const>>,
                       std::optional<std::byte>>
      local_sorted_unique_edge_dst_vertex_partition_offsets{std::nullopt};

    if (local_sorted_unique_edge_srcs_) {
      if constexpr (store_transposed) {  // minor
        local_sorted_unique_edge_srcs = raft::device_span<vertex_t const>(
          (*local_sorted_unique_edge_srcs_).begin(), (*local_sorted_unique_edge_srcs_).end());
        local_sorted_unique_edge_src_chunk_start_offsets = raft::device_span<vertex_t const>(
          (*local_sorted_unique_edge_src_chunk_start_offsets_).begin(),
          (*local_sorted_unique_edge_src_chunk_start_offsets_).end());
        local_sorted_unique_edge_src_vertex_partition_offsets = raft::host_span<vertex_t const>(
          (*local_sorted_unique_edge_src_vertex_partition_offsets_).data(),
          (*local_sorted_unique_edge_src_vertex_partition_offsets_).data() +
            (*local_sorted_unique_edge_src_vertex_partition_offsets_).size());
      } else {  // major
        local_sorted_unique_edge_srcs =
          std::vector<raft::device_span<vertex_t const>>((*local_sorted_unique_edge_srcs_).size());
        local_sorted_unique_edge_src_chunk_start_offsets =
          std::vector<raft::device_span<vertex_t const>>(
            (*local_sorted_unique_edge_src_chunk_start_offsets_).size());
        for (size_t i = 0; i < (*local_sorted_unique_edge_srcs).size(); ++i) {
          (*local_sorted_unique_edge_srcs)[i] =
            raft::device_span<vertex_t const>((*local_sorted_unique_edge_srcs_)[i].begin(),
                                              (*local_sorted_unique_edge_srcs_)[i].end());
          (*local_sorted_unique_edge_src_chunk_start_offsets)[i] =
            raft::device_span<vertex_t const>(
              (*local_sorted_unique_edge_src_chunk_start_offsets_)[i].begin(),
              (*local_sorted_unique_edge_src_chunk_start_offsets_)[i].end());
        }
      }
    }

    if (local_sorted_unique_edge_dsts_) {
      if constexpr (store_transposed) {  // major
        local_sorted_unique_edge_dsts =
          std::vector<raft::device_span<vertex_t const>>((*local_sorted_unique_edge_dsts_).size());
        local_sorted_unique_edge_dst_chunk_start_offsets =
          std::vector<raft::device_span<vertex_t const>>(
            (*local_sorted_unique_edge_dst_chunk_start_offsets_).size());
        for (size_t i = 0; (*local_sorted_unique_edge_dsts).size(); ++i) {
          (*local_sorted_unique_edge_dsts)[i] =
            raft::device_span<vertex_t const>((*local_sorted_unique_edge_dsts_)[i].begin(),
                                              (*local_sorted_unique_edge_dsts_)[i].end());
          (*local_sorted_unique_edge_dst_chunk_start_offsets)[i] =
            raft::device_span<vertex_t const>(
              (*local_sorted_unique_edge_dst_chunk_start_offsets_)[i].begin(),
              (*local_sorted_unique_edge_dst_chunk_start_offsets_)[i].end());
        }
      } else {  // minor
        local_sorted_unique_edge_dsts = raft::device_span<vertex_t const>(
          (*local_sorted_unique_edge_dsts_).begin(), (*local_sorted_unique_edge_dsts_).end());
        local_sorted_unique_edge_dst_chunk_start_offsets = raft::device_span<vertex_t const>(
          (*local_sorted_unique_edge_dst_chunk_start_offsets_).begin(),
          (*local_sorted_unique_edge_dst_chunk_start_offsets_).end());
        local_sorted_unique_edge_dst_vertex_partition_offsets = raft::host_span<vertex_t const>(
          (*local_sorted_unique_edge_dst_vertex_partition_offsets_).data(),
          (*local_sorted_unique_edge_dst_vertex_partition_offsets_).data() +
            (*local_sorted_unique_edge_dst_vertex_partition_offsets_).size());
      }
    }

    return graph_view_t<vertex_t, edge_t, weight_t, store_transposed, multi_gpu>(
      *(this->handle_ptr()),
      offsets,
      indices,
      weights,
      dcs_nzd_vertices,
      dcs_nzd_vertex_counts,
      graph_view_meta_t<vertex_t, edge_t, store_transposed, multi_gpu>{
        this->number_of_vertices(),
        this->number_of_edges(),
        this->graph_properties(),
        partition_,
        edge_partition_segment_offsets_,
<<<<<<< HEAD
        local_sorted_unique_edge_srcs_
          ? std::optional<vertex_t const*>{(*local_sorted_unique_edge_srcs_).data()}
          : std::nullopt,
        local_sorted_unique_edge_srcs_
          ? std::optional<vertex_t const*>{(*local_sorted_unique_edge_srcs_).data() +
                                           (*local_sorted_unique_edge_srcs_).size()}
          : std::nullopt,
        local_sorted_unique_edge_src_offsets_,
        local_sorted_unique_edge_dsts_
          ? std::optional<vertex_t const*>{(*local_sorted_unique_edge_dsts_).data()}
          : std::nullopt,
        local_sorted_unique_edge_dsts_
          ? std::optional<vertex_t const*>{(*local_sorted_unique_edge_dsts_).data() +
                                           (*local_sorted_unique_edge_dsts_).size()}
          : std::nullopt,
        local_sorted_unique_edge_dst_offsets_,
      },
      mask.has_value() ? mask : std::nullopt);
=======
        local_sorted_unique_edge_srcs,
        local_sorted_unique_edge_src_chunk_start_offsets,
        local_sorted_unique_edge_src_chunk_size_,
        local_sorted_unique_edge_src_vertex_partition_offsets,
        local_sorted_unique_edge_dsts,
        local_sorted_unique_edge_dst_chunk_start_offsets,
        local_sorted_unique_edge_dst_chunk_size_,
        local_sorted_unique_edge_dst_vertex_partition_offsets});
>>>>>>> fa701f5f
  }

  std::tuple<rmm::device_uvector<vertex_t>,
             rmm::device_uvector<vertex_t>,
             std::optional<rmm::device_uvector<weight_t>>>
  decompress_to_edgelist(raft::handle_t const& handle,
                         std::optional<rmm::device_uvector<vertex_t>> const& renumber_map,
                         bool destroy = false);

 private:
  std::vector<rmm::device_uvector<edge_t>> edge_partition_offsets_{};
  std::vector<rmm::device_uvector<vertex_t>> edge_partition_indices_{};
  std::optional<std::vector<rmm::device_uvector<weight_t>>> edge_partition_weights_{std::nullopt};

  // nzd: nonzero (local) degree, relevant only if segment_offsets.size() > 0
  std::optional<std::vector<rmm::device_uvector<vertex_t>>> edge_partition_dcs_nzd_vertices_{
    std::nullopt};
  std::optional<std::vector<vertex_t>> edge_partition_dcs_nzd_vertex_counts_{std::nullopt};
  partition_t<vertex_t> partition_{};

  // segment offsets within the vertex partition based on vertex degree, relevant only if
  // segment_offsets.size() > 0
  std::optional<std::vector<vertex_t>> edge_partition_segment_offsets_{std::nullopt};

  // if valid, store row/column properties in key/value pairs (this saves memory if # unique edge
  // rows/cols << V / row_comm_size|col_comm_size).

  std::conditional_t<store_transposed,
                     std::optional<rmm::device_uvector<vertex_t>>,
                     std::optional<std::vector<rmm::device_uvector<vertex_t>>>>
    local_sorted_unique_edge_srcs_{std::nullopt};
  std::conditional_t<store_transposed,
                     std::optional<rmm::device_uvector<vertex_t>>,
                     std::optional<std::vector<rmm::device_uvector<vertex_t>>>>
    local_sorted_unique_edge_src_chunk_start_offsets_{std::nullopt};
  std::optional<vertex_t> local_sorted_unique_edge_src_chunk_size_{std::nullopt};
  std::conditional_t<store_transposed,
                     std::optional<std::vector<vertex_t>>,
                     std::optional<std::byte> /* dummy */>
    local_sorted_unique_edge_src_vertex_partition_offsets_{std::nullopt};

  std::conditional_t<store_transposed,
                     std::optional<std::vector<rmm::device_uvector<vertex_t>>>,
                     std::optional<rmm::device_uvector<vertex_t>>>
    local_sorted_unique_edge_dsts_{std::nullopt};
  std::conditional_t<store_transposed,
                     std::optional<std::vector<rmm::device_uvector<vertex_t>>>,
                     std::optional<rmm::device_uvector<vertex_t>>>
    local_sorted_unique_edge_dst_chunk_start_offsets_{std::nullopt};
  std::optional<vertex_t> local_sorted_unique_edge_dst_chunk_size_{std::nullopt};
  std::conditional_t<!store_transposed,
                     std::optional<std::vector<vertex_t>>,
                     std::optional<std::byte> /* dummy */>
    local_sorted_unique_edge_dst_vertex_partition_offsets_{std::nullopt};
};

// single-GPU version
template <typename vertex_t,
          typename edge_t,
          typename weight_t,
          bool store_transposed,
          bool multi_gpu>
class graph_t<vertex_t, edge_t, weight_t, store_transposed, multi_gpu, std::enable_if_t<!multi_gpu>>
  : public detail::graph_base_t<vertex_t, edge_t, weight_t> {
 public:
  using vertex_type                           = vertex_t;
  using edge_type                             = edge_t;
  using weight_type                           = weight_t;
  static constexpr bool is_storage_transposed = store_transposed;
  static constexpr bool is_multi_gpu          = multi_gpu;

  graph_t(raft::handle_t const& handle)
    : detail::graph_base_t<vertex_t, edge_t, weight_t>(),
      offsets_(0, handle.get_stream()),
      indices_(0, handle.get_stream()){};

  graph_t(raft::handle_t const& handle,
          edgelist_t<vertex_t, edge_t, weight_t> const& edgelist,
          graph_meta_t<vertex_t, edge_t, multi_gpu> meta,
          bool do_expensive_check = false);

  graph_t(raft::handle_t const& handle,
          rmm::device_uvector<vertex_t>&& edgelist_srcs,
          rmm::device_uvector<vertex_t>&& edgelist_dsts,
          std::optional<rmm::device_uvector<weight_t>>&& edgelist_weights,
          graph_meta_t<vertex_t, edge_t, multi_gpu> meta,
          bool do_expensive_check = false);

  /**
   * @brief Symmetrize this graph.
   *
   * @param handle RAFT handle object to encapsulate resources (e.g. CUDA stream, communicator, and
   * handles to various CUDA libraries) to run graph algorithms.
   * @param renumber_map Optional renumber map to recover the original vertex IDs from the
   * renumbered vertex IDs. If @p renuber_map.has_value() is false, this function assumes that
   * vertex IDs are not renumbered.
   * @param reciprocal If true, an edge is kept only when the reversed edge also exists. If false,
   * keep (and symmetrize) all the edges that appear only in one direction.
   * @return rmm::device_uvector<vertex_t> Return a new renumber map (to recover the original vertex
   * IDs) if @p renumber_map.has_value() is true.
   */
  std::optional<rmm::device_uvector<vertex_t>> symmetrize(
    raft::handle_t const& handle,
    std::optional<rmm::device_uvector<vertex_t>>&& renumber_map,
    bool reciprocal = false);

  /**
   * @brief Transpose this graph.
   *
   * @param handle RAFT handle object to encapsulate resources (e.g. CUDA stream, communicator, and
   * handles to various CUDA libraries) to run graph algorithms.
   * @param renumber_map Optional renumber map to recover the original vertex IDs from the
   * renumbered vertex IDs. If @p renuber_map.has_value() is false, this function assumes that
   * vertex IDs are not renumbered.
   * @return rmm::device_uvector<vertex_t> Return a new renumber map (to recover the original vertex
   * IDs) if @p renumber_map.has_value() is true.
   */
  std::optional<rmm::device_uvector<vertex_t>> transpose(
    raft::handle_t const& handle, std::optional<rmm::device_uvector<vertex_t>>&& renumber_map);

  /**
   * @brief Transpose the storage format (no change in actual graph).
   *
   * In SG, convert between CSR and CSC. In multi-GPU, currently convert between CSR + DCSR hybrid
   * and CSC + DCSC hybrid (but the internal representation in multi-GPU is subject to change).
   *
   * @param handle RAFT handle object to encapsulate resources (e.g. CUDA stream, communicator, and
   * handles to various CUDA libraries) to run graph algorithms.
   * @param renumber_map Optional renumber map to recover the original vertex IDs from the
   * renumbered vertex IDs. If @p renuber_map.has_value() is false, this function assumes that
   * vertex IDs are not renumbered.
   * @param destroy If true, destroy this graph to free-up memory.
   * @return std::tuple<graph_t<vertex_t, edge_t, weight_t, !store_transposed, multi_gpu>,
   * rmm::device_uvector<vertex_t>> Return a storage transposed graph and a optional new renumber
   * map (to recover the original vertex IDs for the returned graph) The returned optional new
   * renumber map is valid only if @p renumber_map.has_value() is true.
   */
  std::tuple<graph_t<vertex_t, edge_t, weight_t, !store_transposed, multi_gpu>,
             std::optional<rmm::device_uvector<vertex_t>>>
  transpose_storage(raft::handle_t const& handle,
                    std::optional<rmm::device_uvector<vertex_t>>&& renumber_map,
                    bool destroy = false);

  bool is_weighted() const { return weights_.has_value(); }

  graph_view_t<vertex_t, edge_t, weight_t, store_transposed, multi_gpu> view(
    std::optional<graph_mask_t<bool> const> mask = std::nullopt) const
  {
    return graph_view_t<vertex_t, edge_t, weight_t, store_transposed, multi_gpu>(
      *(this->handle_ptr()),
      offsets_.data(),
      indices_.data(),
      weights_ ? std::optional<weight_t const*>{(*weights_).data()} : std::nullopt,
<<<<<<< HEAD
      graph_view_meta_t<vertex_t, edge_t, multi_gpu>{this->number_of_vertices(),
                                                     this->number_of_edges(),
                                                     this->graph_properties(),
                                                     segment_offsets_},
      mask);
=======
      graph_view_meta_t<vertex_t, edge_t, store_transposed, multi_gpu>{this->number_of_vertices(),
                                                                       this->number_of_edges(),
                                                                       this->graph_properties(),
                                                                       segment_offsets_});
>>>>>>> fa701f5f
  }

  // FIXME: possibley to be added later;
  // for now it's unnecessary;
  // (commented out, per reviewer request)
  //
  // generic in-place sorter on CSR structure;
  // this is specifically targetting
  // segmented-sort by weigths; but
  // must be generic enough to support future
  // types of sorting;
  // Notes:
  // (1.) criterion is mutable (non-const)
  //      to allow for sorter obejcts for which
  //      the sorting operation fills additional structures
  //      (later to be retrieved; e.g., for debugging);
  // (2.) sorting object is responsible for updating "in-place"
  //      any of the (offsets, indices, weights) arrays;
  //
  // template <typename in_place_sorter_t>
  // void sort(in_place_sorter_t& criterion)
  // {
  //   criterion(offsets_, indices_, weights_);
  // }

  std::tuple<rmm::device_uvector<vertex_t>,
             rmm::device_uvector<vertex_t>,
             std::optional<rmm::device_uvector<weight_t>>>
  decompress_to_edgelist(raft::handle_t const& handle,
                         std::optional<rmm::device_uvector<vertex_t>> const& renumber_map,
                         bool destroy = false);

 private:
  friend class cugraph::serializer::serializer_t;

  // cnstr. to be used _only_ for un/serialization purposes:
  //
  graph_t(raft::handle_t const& handle,
          vertex_t number_of_vertices,
          edge_t number_of_edges,
          graph_properties_t properties,
          rmm::device_uvector<edge_t>&& offsets,
          rmm::device_uvector<vertex_t>&& indices,
          std::optional<rmm::device_uvector<weight_t>>&& weights,
          std::optional<std::vector<vertex_t>>&& segment_offsets)
    : detail::graph_base_t<vertex_t, edge_t, weight_t>(
        handle, number_of_vertices, number_of_edges, properties),
      offsets_(std::move(offsets)),
      indices_(std::move(indices)),
      weights_(std::move(weights)),
      segment_offsets_(std::move(segment_offsets))
  {
  }

  rmm::device_uvector<edge_t> offsets_;
  rmm::device_uvector<vertex_t> indices_;
  std::optional<rmm::device_uvector<weight_t>> weights_{std::nullopt};

  // segment offsets based on vertex degree, relevant only if sorted_by_global_degree is true
  std::optional<std::vector<vertex_t>> segment_offsets_{};
};

template <typename T, typename Enable = void>
struct invalid_idx;

template <typename T>
struct invalid_idx<
  T,
  typename std::enable_if_t<std::is_integral<T>::value && std::is_signed<T>::value>>
  : std::integral_constant<T, -1> {
};

template <typename T>
struct invalid_idx<
  T,
  typename std::enable_if_t<std::is_integral<T>::value && std::is_unsigned<T>::value>>
  : std::integral_constant<T, std::numeric_limits<T>::max()> {
};

template <typename vertex_t>
struct invalid_vertex_id : invalid_idx<vertex_t> {
};

template <typename edge_t>
struct invalid_edge_id : invalid_idx<edge_t> {
};

template <typename vertex_t>
struct invalid_component_id : invalid_idx<vertex_t> {
};

template <typename vertex_t>
__host__ __device__ std::enable_if_t<std::is_signed<vertex_t>::value, bool> is_valid_vertex(
  vertex_t num_vertices, vertex_t v)
{
  return (v >= 0) && (v < num_vertices);
}

template <typename vertex_t>
__host__ __device__ std::enable_if_t<std::is_unsigned<vertex_t>::value, bool> is_valid_vertex(
  vertex_t num_vertices, vertex_t v)
{
  return v < num_vertices;
}

}  // namespace cugraph

#include "eidecl_graph.hpp"<|MERGE_RESOLUTION|>--- conflicted
+++ resolved
@@ -281,26 +281,6 @@
         this->graph_properties(),
         partition_,
         edge_partition_segment_offsets_,
-<<<<<<< HEAD
-        local_sorted_unique_edge_srcs_
-          ? std::optional<vertex_t const*>{(*local_sorted_unique_edge_srcs_).data()}
-          : std::nullopt,
-        local_sorted_unique_edge_srcs_
-          ? std::optional<vertex_t const*>{(*local_sorted_unique_edge_srcs_).data() +
-                                           (*local_sorted_unique_edge_srcs_).size()}
-          : std::nullopt,
-        local_sorted_unique_edge_src_offsets_,
-        local_sorted_unique_edge_dsts_
-          ? std::optional<vertex_t const*>{(*local_sorted_unique_edge_dsts_).data()}
-          : std::nullopt,
-        local_sorted_unique_edge_dsts_
-          ? std::optional<vertex_t const*>{(*local_sorted_unique_edge_dsts_).data() +
-                                           (*local_sorted_unique_edge_dsts_).size()}
-          : std::nullopt,
-        local_sorted_unique_edge_dst_offsets_,
-      },
-      mask.has_value() ? mask : std::nullopt);
-=======
         local_sorted_unique_edge_srcs,
         local_sorted_unique_edge_src_chunk_start_offsets,
         local_sorted_unique_edge_src_chunk_size_,
@@ -308,8 +288,8 @@
         local_sorted_unique_edge_dsts,
         local_sorted_unique_edge_dst_chunk_start_offsets,
         local_sorted_unique_edge_dst_chunk_size_,
-        local_sorted_unique_edge_dst_vertex_partition_offsets});
->>>>>>> fa701f5f
+        local_sorted_unique_edge_dst_vertex_partition_offsets},
+      mask.has_value() ? mask : std::nullopt);
   }
 
   std::tuple<rmm::device_uvector<vertex_t>,
@@ -463,18 +443,10 @@
       offsets_.data(),
       indices_.data(),
       weights_ ? std::optional<weight_t const*>{(*weights_).data()} : std::nullopt,
-<<<<<<< HEAD
-      graph_view_meta_t<vertex_t, edge_t, multi_gpu>{this->number_of_vertices(),
-                                                     this->number_of_edges(),
-                                                     this->graph_properties(),
-                                                     segment_offsets_},
-      mask);
-=======
       graph_view_meta_t<vertex_t, edge_t, store_transposed, multi_gpu>{this->number_of_vertices(),
                                                                        this->number_of_edges(),
                                                                        this->graph_properties(),
-                                                                       segment_offsets_});
->>>>>>> fa701f5f
+                                                                       segment_offsets_}, mask);
   }
 
   // FIXME: possibley to be added later;
