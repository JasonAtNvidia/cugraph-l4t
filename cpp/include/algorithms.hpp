--- conflicted
+++ resolved
@@ -300,12 +300,8 @@
  *
  */
 template <typename VT, typename ET, typename WT, typename result_t>
-<<<<<<< HEAD
-void betweenness_centrality(GraphCSRView<VT, ET, WT> const &graph,
-=======
 void betweenness_centrality(raft::handle_t const &handle,
-                            experimental::GraphCSRView<VT, ET, WT> const &graph,
->>>>>>> 7a4898af
+                            GraphCSRView<VT, ET, WT> const &graph,
                             result_t *result,
                             bool normalized    = true,
                             bool endpoints     = false,
@@ -348,12 +344,8 @@
  *
  */
 template <typename VT, typename ET, typename WT, typename result_t>
-<<<<<<< HEAD
-void edge_betweenness_centrality(GraphCSRView<VT, ET, WT> const &graph,
-=======
 void edge_betweenness_centrality(raft::handle_t const &handle,
-                                 experimental::GraphCSRView<VT, ET, WT> const &graph,
->>>>>>> 7a4898af
+                                 GraphCSRView<VT, ET, WT> const &graph,
                                  result_t *result,
                                  bool normalized    = true,
                                  WT const *weight   = nullptr,
@@ -598,12 +590,8 @@
  * @throws     cugraph::logic_error when an error occurs.
  */
 template <typename VT, typename ET, typename WT>
-<<<<<<< HEAD
-void bfs(GraphCSRView<VT, ET, WT> const &graph,
-=======
 void bfs(raft::handle_t const &handle,
-         experimental::GraphCSRView<VT, ET, WT> const &graph,
->>>>>>> 7a4898af
+         GraphCSRView<VT, ET, WT> const &graph,
          VT *distances,
          VT *predecessors,
          double *sp_counters,
