--- conflicted
+++ resolved
@@ -119,9 +119,7 @@
 
     std::vector<int> h_fan_out{indices_per_source};  // depth = 1
 
-<<<<<<< HEAD
     printf("Invoking uniform_nbr_sample\n");
-=======
 #ifdef NO_CUGRAPH_OPS
     EXPECT_THROW(cugraph::uniform_nbr_sample(
                    handle,
@@ -131,7 +129,6 @@
                    prims_usecase.flag_replacement),
                  std::exception);
 #else
->>>>>>> e9e48c82
     auto&& [d_src_out, d_dst_out, d_indices, d_counts] = cugraph::uniform_nbr_sample(
       handle,
       graph_view,
